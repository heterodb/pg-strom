/*
 * gpuscan.c
 *
 * Sequential scan accelerated by GPU processors
 * ----
 * Copyright 2011-2015 (C) KaiGai Kohei <kaigai@kaigai.gr.jp>
 * Copyright 2014-2015 (C) The PG-Strom Development Team
 *
 * This program is free software; you can redistribute it and/or modify
 * it under the terms of the GNU General Public License version 2 as
 * published by the Free Software Foundation.
 *
 * This program is distributed in the hope that it will be useful,
 * but WITHOUT ANY WARRANTY; without even the implied warranty of
 * MERCHANTABILITY or FITNESS FOR A PARTICULAR PURPOSE.  See the
 * GNU General Public License for more details.
 */
#include "postgres.h"
#include "access/sysattr.h"
#include "catalog/pg_type.h"
#include "catalog/pg_namespace.h"
#include "commands/explain.h"
#include "miscadmin.h"
#include "nodes/bitmapset.h"
#include "nodes/execnodes.h"
#include "nodes/makefuncs.h"
#include "nodes/nodeFuncs.h"
#include "nodes/plannodes.h"
#include "nodes/relation.h"
#include "optimizer/cost.h"
#include "optimizer/pathnode.h"
#include "optimizer/paths.h"
#include "optimizer/plancat.h"
#include "optimizer/planmain.h"
#include "optimizer/restrictinfo.h"
#include "optimizer/var.h"
#include "parser/parsetree.h"
#include "storage/bufmgr.h"
#include "storage/latch.h"
#include "storage/proc.h"
#include "storage/procsignal.h"
#include "utils/builtins.h"
#include "utils/guc.h"
#include "utils/lsyscache.h"
#include "utils/memutils.h"
#include "utils/rel.h"
#include "utils/spccache.h"
#include "utils/syscache.h"
#include "utils/tqual.h"
#include "pg_strom.h"
#include "cuda_gpuscan.h"

static set_rel_pathlist_hook_type	set_rel_pathlist_next;
static CustomPathMethods		gpuscan_path_methods;
static CustomScanMethods		gpuscan_plan_methods;
static PGStromExecMethods		gpuscan_exec_methods;
static bool						enable_gpuscan;

/*
 * Path information of GpuScan
 */
typedef struct {
	CustomPath	cpath;
	List	   *host_quals;		/* RestrictInfo run on host */
	List	   *dev_quals;		/* RestrictInfo run on device */
} GpuScanPath;

/*
 * form/deform interface of private field of CustomScan(GpuScan)
 */
typedef struct {
	char	   *kern_source;	/* source of opencl kernel */
	int32		extra_flags;	/* extra libraries to be included */
	List	   *used_params;	/* list of Const/Param in use */
	List	   *used_vars;		/* list of Var in use */
	List	   *dev_quals;		/* qualifiers to be run on device */
} GpuScanInfo;

static inline void
form_gpuscan_info(CustomScan *cscan, GpuScanInfo *gscan_info)
{
	cscan->custom_private =
		list_make2(makeString(gscan_info->kern_source),
				   makeInteger(gscan_info->extra_flags));
	cscan->custom_exprs =
		list_make3(gscan_info->used_params,
				   gscan_info->used_vars,
				   gscan_info->dev_quals);
}

static GpuScanInfo *
deform_gpuscan_info(Plan *plan)
{
	GpuScanInfo *result = palloc0(sizeof(GpuScanInfo));
	CustomScan	*cscan = (CustomScan *) plan;

	Assert(IsA(cscan, CustomScan));
	result->kern_source = strVal(linitial(cscan->custom_private));
	result->extra_flags = intVal(lsecond(cscan->custom_private));
	result->used_params = linitial(cscan->custom_exprs);
	result->used_vars = lsecond(cscan->custom_exprs);
	result->dev_quals = lthird(cscan->custom_exprs);

	return result;
}

typedef struct
{
	GpuTask			task;
	dlist_node		chain;
	CUfunction		kern_qual;
	void		   *kern_qual_args[4];
	CUdeviceptr		m_gpuscan;
	CUdeviceptr		m_kds;
	CUevent 		ev_dma_send_start;
	CUevent			ev_dma_send_stop;	/* also, start kernel exec */
	CUevent			ev_dma_recv_start;	/* also, stop kernel exec */
	CUevent			ev_dma_recv_stop;
	pgstrom_data_store *pds;
	kern_gpuscan	kern;
} pgstrom_gpuscan;

typedef struct {
	CustomScanState	css;
	GpuTaskState	gts;

	BlockNumber		curr_blknum;
	BlockNumber		last_blknum;
	HeapTupleData	scan_tuple;
	List		   *dev_quals;

	kern_parambuf  *kparams;

	pgstrom_gpuscan *curr_chunk;
	uint32			curr_index;
	cl_uint			num_rechecked;
	cl_uint			num_running;
	pgstrom_perfmon	pfm;	/* sum of performance counter */
} GpuScanState;

/* forward declarations */
static bool pgstrom_process_gpuscan(GpuTask *task);

/*
 * cost_gpuscan
 *
 * cost estimation for GpuScan
 */
static void
cost_gpuscan(CustomPath *pathnode, PlannerInfo *root,
			 RelOptInfo *baserel, ParamPathInfo *param_info,
			 List *host_quals, List *dev_quals, bool is_bulkload)
{
	Path	   *path = &pathnode->path;
	Cost		startup_cost = 0;
	Cost		run_cost = 0;
	double		spc_seq_page_cost;
	QualCost	dev_cost;
	QualCost	host_cost;
	Cost		gpu_per_tuple;
	Cost		cpu_per_tuple;
	Selectivity	dev_sel;

	/* Should only be applied to base relations */
	Assert(baserel->relid > 0);
	Assert(baserel->rtekind == RTE_RELATION);

	/* Mark the path with the correct row estimate */
	if (param_info)
		path->rows = param_info->ppi_rows;
	else
		path->rows = baserel->rows;

	/* fetch estimated page cost for tablespace containing table */
	get_tablespace_page_costs(baserel->reltablespace,
							  NULL,
							  &spc_seq_page_cost);
	/* Disk costs */
    run_cost += spc_seq_page_cost * baserel->pages;

	/* GPU costs */
	cost_qual_eval(&dev_cost, dev_quals, root);
	dev_sel = clauselist_selectivity(root, dev_quals, 0, JOIN_INNER, NULL);
	dev_cost.startup += pgstrom_gpu_setup_cost;
	if (cpu_tuple_cost > 0.0)
		dev_cost.per_tuple *= pgstrom_gpu_tuple_cost / cpu_tuple_cost;
	else
		dev_cost.per_tuple += disable_cost;

	/* CPU costs */
	cost_qual_eval(&host_cost, host_quals, root);
	if (param_info)
	{
		QualCost	param_cost;

		/* Include costs of pushed-down clauses */
		cost_qual_eval(&param_cost, param_info->ppi_clauses, root);
		host_cost.startup += param_cost.startup;
		host_cost.per_tuple += param_cost.per_tuple;
	}

	/* total path cost */
	startup_cost += dev_cost.startup + host_cost.startup;
	if (!is_bulkload)
		cpu_per_tuple = host_cost.per_tuple + cpu_tuple_cost;
	else
		cpu_per_tuple = host_cost.per_tuple;
	gpu_per_tuple = dev_cost.per_tuple;
	run_cost += (gpu_per_tuple * baserel->tuples +
				 cpu_per_tuple * dev_sel * baserel->tuples);

	path->startup_cost = startup_cost;
    path->total_cost = startup_cost + run_cost;
}

static void
gpuscan_add_scan_path(PlannerInfo *root,
					  RelOptInfo *baserel,
					  Index rtindex,
					  RangeTblEntry *rte)
{
	CustomPath	   *pathnode;
	List		   *dev_quals = NIL;
	List		   *host_quals = NIL;
	ListCell	   *cell;
	codegen_context	context;

	/* call the secondary hook */
	if (set_rel_pathlist_next)
		set_rel_pathlist_next(root, baserel, rtindex, rte);

	/* nothing to do, if either PG-Strom or GpuScan is not enabled */
	if (!pgstrom_enabled() || !enable_gpuscan)
		return;

	/* only base relation we can handle */
	if (baserel->rtekind != RTE_RELATION || baserel->relid == 0)
		return;

	/* system catalog is not supported */
	if (get_rel_namespace(rte->relid) == PG_CATALOG_NAMESPACE)
		return;

	/*
	 * check whether the qualifier can run on GPU device, or not
	 */
	pgstrom_init_codegen_context(&context);
	foreach (cell, baserel->baserestrictinfo)
	{
		RestrictInfo   *rinfo = lfirst(cell);

		if (pgstrom_codegen_available_expression(rinfo->clause))
			dev_quals = lappend(dev_quals, rinfo);
		else
			host_quals = lappend(host_quals, rinfo);
	}

	/*
	 * FIXME: needs to pay attention for projection cost.
	 */

	/*
	 * Construction of a custom-plan node.
	 */
	pathnode = makeNode(CustomPath);
	pathnode->path.pathtype = T_CustomScan;
	pathnode->path.parent = baserel;
	pathnode->path.param_info
		= get_baserel_parampathinfo(root, baserel, baserel->lateral_relids);
	pathnode->path.pathkeys = NIL;	/* unsorted result */
	pathnode->flags = 0;
	pathnode->custom_private = NIL;	/* we don't use private field */
	pathnode->methods = &gpuscan_path_methods;

	/* cost estimation */
	cost_gpuscan(pathnode, root, baserel,
				 pathnode->path.param_info,
				 host_quals, dev_quals, false);

	/* check bulk-load capability */
	if (host_quals == NIL)
	{
		bool		support_bulkload = true;

		foreach (cell, baserel->reltargetlist)
		{
			Expr	   *expr = lfirst(cell);

			if (!IsA(expr, Var) &&
				!pgstrom_codegen_available_expression(expr))
			{
				support_bulkload = false;
				break;
			}
		}
		if (support_bulkload)
			pathnode->flags |= CUSTOMPATH_SUPPORT_BULKLOAD;
	}
	add_path(baserel, &pathnode->path);
}

/*
 * gpuscan_try_replace_relscan
 *
 * It tries to replace the supplied SeqScan plan by GpuScan, if it is
 * enough simple. Even though seq_path didn't involve any qualifiers,
 * it makes sense if parent path is managed by PG-Strom because of bulk-
 * loading functionality.
 */
Plan *
gpuscan_try_replace_relscan(Plan *plan,
							List *range_table,
							Bitmapset *attr_refs,
							List **p_upper_quals)
{
	CustomScan	   *cscan;
	GpuScanInfo		gs_info;
	RangeTblEntry  *rte;
	Relation		rel;
	Index			scanrelid;
	ListCell	   *lc;
	BlockNumber		num_pages;
	double			num_tuples;
	double			allvisfrac;
	double			spc_seq_page_cost;
	Oid				tablespace_oid;

	if (!enable_gpuscan)
		return NULL;

	if (!IsA(plan, SeqScan) && !pgstrom_plan_is_gpuscan(plan))
		return NULL;

	scanrelid = ((Scan *) plan)->scanrelid;
	rte = rt_fetch(scanrelid, range_table);
	if (rte->rtekind != RTE_RELATION)
		return NULL;	/* usually, shouldn't happen */
	if (rte->relkind != RELKIND_RELATION &&
		rte->relkind != RELKIND_TOASTVALUE &&
		rte->relkind != RELKIND_MATVIEW)
		return NULL;	/* usually, shouldn't happen */

	/*
	 * All the referenced target-entry must be constructable on the
	 * device side, even if not a simple var reference.
	 */
	foreach (lc, plan->targetlist)
	{
		TargetEntry *tle = lfirst(lc);
		int		x = tle->resno - FirstLowInvalidHeapAttributeNumber;

		if (bms_is_member(x, attr_refs))
		{
			if (!pgstrom_codegen_available_expression(tle->expr))
				return NULL;
		}
	}

	/*
     * Check whether the plan qualifiers can be executable on device
     */
	if (IsA(plan, SeqScan))
	{
		if (!pgstrom_codegen_available_expression((Expr *)plan->qual))
			return NULL;
		*p_upper_quals = copyObject(plan->qual);
	}
	else if (pgstrom_plan_is_gpuscan(plan))
	{
		GpuScanInfo	   *temp;

		/* unable run bulk-loading with host qualifiers */
		if (plan->qual != NIL)
			return NULL;

		temp = deform_gpuscan_info(plan);
		if (temp->dev_quals == NIL)
		{
			*p_upper_quals = NIL;
			return plan;	/* available to use bulk-loading as-is */
		}
		*p_upper_quals = copyObject(temp->dev_quals);
	}
	else
		elog(ERROR, "Bug? unexpected plan node: %s", nodeToString(plan));

	/*
	 * OK, it was SeqScan with all device executable (or no) qualifiers,
	 * or, GpuScan without host qualifiers.
	 */
	cscan = makeNode(CustomScan);
    cscan->scan.plan.plan_width = plan->plan_width;
    cscan->scan.plan.targetlist = copyObject(plan->targetlist);
    cscan->scan.plan.qual = NIL;
    cscan->scan.scanrelid = scanrelid;
    cscan->flags = 0;
	memset(&gs_info, 0, sizeof(GpuScanInfo));
	form_gpuscan_info(cscan, &gs_info);
	cscan->methods = &gpuscan_plan_methods;

	/*
	 * Rebuild the cost estimation of the new plan. Overall logic is same
	 * with estimate_rel_size(), although integration with cost_gpuhashjoin()
	 * is more preferable for consistency....
	 */
	rel = heap_open(rte->relid, NoLock);
	estimate_rel_size(rel, NULL, &num_pages, &num_tuples, &allvisfrac);
	tablespace_oid = RelationGetForm(rel)->reltablespace;
	get_tablespace_page_costs(tablespace_oid, NULL, &spc_seq_page_cost);

	cscan->scan.plan.startup_cost = pgstrom_gpu_setup_cost;
	cscan->scan.plan.total_cost = cscan->scan.plan.startup_cost
		+ spc_seq_page_cost * num_pages;
	cscan->scan.plan.plan_rows = num_tuples;
    cscan->scan.plan.plan_width = plan->plan_width;

	heap_close(rel, NoLock);

	return &cscan->scan.plan;
}

/*
 * OpenCL code generation that can run on GPU/MIC device
 */
static char *
gpuscan_codegen_quals(PlannerInfo *root,
					  List *dev_quals, codegen_context *context)
{
	StringInfoData	str;
	StringInfoData	decl;
	char		   *expr_code;

	pgstrom_init_codegen_context(context);
	if (dev_quals == NIL)
		return NULL;

	/* OK, let's walk on the device expression tree */
	expr_code = pgstrom_codegen_expression((Node *)dev_quals, context);
	Assert(expr_code != NULL);

	initStringInfo(&decl);
	initStringInfo(&str);

	/*
	 * make declarations of var and param references
	 */
	appendStringInfo(&str, "%s\n", pgstrom_codegen_func_declarations(context));
	appendStringInfo(&decl, "%s%s\n",
					 pgstrom_codegen_param_declarations(context),
					 pgstrom_codegen_var_declarations(context));

	/* qualifier definition with row-store */
	appendStringInfo(
		&str,
		"__device__ cl_bool\n"
		"gpuscan_qual_eval(cl_int *errcode,\n"
		"                  kern_parambuf *kparams,\n"
		"                  kern_data_store *kds,\n"
		"                  kern_data_store *ktoast,\n"
		"                  size_t kds_index)\n"
		"{\n"
		"%s"
		"  return EVAL(%s);\n"
		"}\n", decl.data, expr_code);
	return str.data;
}

static Plan *
create_gpuscan_plan(PlannerInfo *root,
					RelOptInfo *rel,
					CustomPath *best_path,
					List *tlist,
					List *clauses)
{
	CustomScan	   *cscan;
	GpuScanInfo		gs_info;
	List		   *host_quals = NIL;
	List		   *dev_quals = NIL;
	ListCell	   *cell;
	char		   *kern_source;
	codegen_context	context;

	/* It should be a base relation */
	Assert(rel->relid > 0);
	Assert(rel->rtekind == RTE_RELATION);

	/*
	 * Distribution of clauses into device executable and others.
	 *
	 * NOTE: Why we don't sort out on Path construction stage is,
	 * create_scan_plan() may add parameterized scan clause, thus
	 * we have to delay the final decision until this point.
	 */
	foreach (cell, clauses)
	{
		RestrictInfo   *rinfo = lfirst(cell);

		if (!pgstrom_codegen_available_expression(rinfo->clause))
			host_quals = lappend(host_quals, rinfo);
		else
			dev_quals = lappend(dev_quals, rinfo);
	}
	/* Reduce RestrictInfo list to bare expressions; ignore pseudoconstants */
	host_quals = extract_actual_clauses(host_quals, false);
    dev_quals = extract_actual_clauses(dev_quals, false);

	/*
	 * Construct OpenCL kernel code
	 */
	kern_source = gpuscan_codegen_quals(root, dev_quals, &context);

	/*
	 * Construction of GpuScanPlan node; on top of CustomPlan node
	 */
	cscan = makeNode(CustomScan);
	cscan->scan.plan.targetlist = tlist;
	cscan->scan.plan.qual = host_quals;
	cscan->scan.plan.lefttree = NULL;
	cscan->scan.plan.righttree = NULL;
	cscan->scan.scanrelid = rel->relid;

	gs_info.kern_source = kern_source;
	gs_info.extra_flags = context.extra_flags | DEVKERNEL_NEEDS_GPUSCAN;
	gs_info.used_params = context.used_params;
	gs_info.used_vars = context.used_vars;
	gs_info.dev_quals = dev_quals;
	form_gpuscan_info(cscan, &gs_info);
	cscan->methods = &gpuscan_plan_methods;

	return &cscan->scan.plan;
}

/*
 * pgstrom_path_is_gpuscan
 *
 * It returns true, if supplied path node is gpuscan.
 */
bool
pgstrom_path_is_gpuscan(const Path *path)
{
	if (IsA(path, CustomPath) &&
		path->pathtype == T_CustomScan &&
		((CustomPath *) path)->methods == &gpuscan_path_methods)
		return true;
	return false;
}

/*
 * pgstrom_plan_is_gpuscan
 *
 * It returns true, if supplied plan node is gpuscan.
 */
bool
pgstrom_plan_is_gpuscan(const Plan *plan)
{
	CustomScan	   *cscan = (CustomScan *) plan;

	if (IsA(cscan, CustomScan) &&
		cscan->methods == &gpuscan_plan_methods)
		return true;
	return false;
}

/*
 * pgstrom_gpuscan_setup_bulkslot
 *
 * It setup tuple-slot for bulk-loading and projection-info to transform
 * the tuple into expected form.
 * (Once CustomPlan become CustomScan, no need to be a API)
 */
void
pgstrom_gpuscan_setup_bulkslot(PlanState *outer_ps,
							   ProjectionInfo **p_bulk_proj,
							   TupleTableSlot **p_bulk_slot)
{
	GpuScanState   *gss = (GpuScanState *) outer_ps;

	if (!IsA(gss, CustomScanState) ||
		gss->css.methods != &gpuscan_exec_methods.c)
		elog(ERROR, "Bug? PlanState node is not GpuScanState");

	*p_bulk_proj = gss->css.ss.ps.ps_ProjInfo;
	*p_bulk_slot = gss->css.ss.ss_ScanTupleSlot;
}

/*
 * gpuscan_create_scan_state
 *
 * allocation of GpuScanState, rather than CustomScanState
 */
static Node *
gpuscan_create_scan_state(CustomScan *cscan)
{
	GpuContext	   *gcontext = pgstrom_get_gpucontext();
	GpuScanState   *gss = MemoryContextAllocZero(gcontext->memcxt,
												 sizeof(GpuScanState));
	/* Set tag and executor callbacks */
	NodeSetTag(gss, T_CustomScanState);
	gss->css.methods = &gpuscan_exec_methods.c;
	/* GpuTaskState setup */
	pgstrom_init_gputaststate(gcontext, &gss->gts, NULL);

	return (Node *) gss;
}

static void
gpuscan_begin(CustomScanState *node, EState *estate, int eflags)
{
	Relation		scan_rel = node->ss.ss_currentRelation;
	GpuScanState   *gss = (GpuScanState *) node;
	GpuScanInfo	   *gs_info = deform_gpuscan_info(node->ss.ps.plan);

	/* gpuscan should not have inner/outer plan right now */
	Assert(outerPlan(node) == NULL);
	Assert(innerPlan(node) == NULL);

	/* initialize the start/end position */
	gss->curr_blknum = 0;
	gss->last_blknum = RelationGetNumberOfBlocks(scan_rel);
	/* initialize device qualifiers also, for fallback */
	gss->dev_quals = (List *)
		ExecInitExpr((Expr *) gs_info->dev_quals, &gss->css.ss.ps);
	/* 'tableoid' should not change during relation scan */
	gss->scan_tuple.t_tableOid = RelationGetRelid(scan_rel);
	/* assign kernel source and flags */
	gss->gts.kern_source = gs_info->kern_source;
	gss->gts.extra_flags = gs_info->extra_flags;
	/* kernel constant parameter buffer */
	gss->kparams = pgstrom_create_kern_parambuf(gs_info->used_params,
												gss->css.ss.ps.ps_ExprContext);
	/* other run-time parameters */
	gss->curr_chunk = NULL;
	gss->curr_index = 0;
    gss->num_rechecked = 0;

	/* Is perfmon needed? */
	gss->pfm.enabled = pgstrom_perfmon_enabled;
}

/*
 * pgstrom_release_gpuscan
 *
 * Callback handler when reference counter of pgstrom_gpuscan object
 * reached to zero, due to pgstrom_put_message.
 * It also unlinks associated device program and release row-store.
 * Note that this callback shall never be invoked under the OpenCL
 * server context, because some resources (like shared-buffer) are
 * assumed to be released by the backend process.
 */
static void
__pgstrom_release_gpuscan(pgstrom_gpuscan *gpuscan)
{
	CUresult	rc;

	if (gpuscan->ev_dma_recv_stop)
	{
		rc = cuEventDestroy(gpuscan->ev_dma_recv_stop);
		if (rc != CUDA_SUCCESS)
			elog(WARNING, "failed on cuEventDestroy: %s", errorText(rc));
	}

	if (gpuscan->ev_dma_recv_start)
	{
		rc = cuEventDestroy(gpuscan->ev_dma_recv_start);
		if (rc != CUDA_SUCCESS)
			elog(WARNING, "failed on cuEventDestroy: %s", errorText(rc));
	}

	if (gpuscan->ev_dma_send_stop)
	{
		rc = cuEventDestroy(gpuscan->ev_dma_send_stop);
		if (rc != CUDA_SUCCESS)
			elog(WARNING, "failed on cuEventDestroy: %s", errorText(rc));
	}

	if (gpuscan->ev_dma_send_start)
	{
		rc = cuEventDestroy(gpuscan->ev_dma_send_start);
		if (rc != CUDA_SUCCESS)
			elog(WARNING, "failed on cuEventDestroy: %s", errorText(rc));
	}

	if (gpuscan->m_kds)
	{
		rc = cuMemFree(gpuscan->m_kds);
		if (rc != CUDA_SUCCESS)
			elog(WARNING, "failed on cuMemFree: %s", errorText(rc));
	}

	if (gpuscan->m_gpuscan)
	{
		rc = cuMemFree(gpuscan->m_gpuscan);
		if (rc != CUDA_SUCCESS)
			elog(WARNING, "failed on cuMemFree: %s", errorText(rc));
	}

	/* ensure pointers being NULL */
	gpuscan->kern_qual = NULL;
	gpuscan->m_gpuscan = 0UL;
	gpuscan->m_kds = 0UL;
	gpuscan->ev_dma_send_start = NULL;
	gpuscan->ev_dma_send_stop  = NULL;
	gpuscan->ev_dma_recv_start = NULL;
	gpuscan->ev_dma_recv_stop  = NULL;
}

static void
pgstrom_release_gpuscan(GpuTask *gputask)
{
	pgstrom_gpuscan	   *gpuscan = (pgstrom_gpuscan *) gputask;

	if (gpuscan->pds)
		pgstrom_release_data_store(gpuscan->pds);

	__pgstrom_release_gpuscan(gpuscan);

	pfree(gpuscan);
}

static pgstrom_gpuscan *
pgstrom_create_gpuscan(GpuScanState *gss, pgstrom_data_store *pds)
{
	GpuContext		   *gcontext = gss->gts.gcontext;
	pgstrom_gpuscan    *gpuscan;
	kern_resultbuf	   *kresults;
	kern_data_store	   *kds = pds->kds;
	cl_uint				nitems = kds->nitems;
	Size				length;

	length = (STROMALIGN(offsetof(pgstrom_gpuscan, kern.kparams)) +
			  STROMALIGN(gss->kparams->length));
	if (!gss->gts.kern_source)
		length += STROMALIGN(offsetof(kern_resultbuf, results[0]));
	else
		length += STROMALIGN(offsetof(kern_resultbuf, results[nitems]));

	gpuscan = MemoryContextAllocZero(gcontext->memcxt, length);
	/* setting up */
	pgstrom_init_gputask(&gss->gts, &gpuscan->task,
						 pgstrom_process_gpuscan,
						 pgstrom_release_gpuscan);
	gpuscan->pds = pds;
	/* setting up kern_parambuf */
	Assert(gss->kparams->length == STROMALIGN(gss->kparams->length));
    memcpy(KERN_GPUSCAN_PARAMBUF(&gpuscan->kern),
           gss->kparams,
           gss->kparams->length);
	/* setting up kern_resultbuf */
	kresults = KERN_GPUSCAN_RESULTBUF(&gpuscan->kern);
    memset(kresults, 0, sizeof(kern_resultbuf));
    kresults->nrels = 1;
    kresults->nrooms = nitems;

	/* If GpuScan does not kick GPU Kernek execution, we treat
	 * this chunk as all-visible one, without reference to
	 * results[] row-index.
	 */
	if (!gss->gts.kern_source)
	{
		kresults->all_visible = true;
		kresults->nitems = nitems;
	}
	return gpuscan;
}

static pgstrom_gpuscan *
pgstrom_load_gpuscan(GpuScanState *gss)
{
	pgstrom_gpuscan	   *gpuscan = NULL;
	Relation			rel = gss->css.ss.ss_currentRelation;
	TupleDesc			tupdesc = RelationGetDescr(rel);
	Snapshot			snapshot = gss->css.ss.ps.state->es_snapshot;
	bool				end_of_scan = false;
	pgstrom_data_store *pds;
	struct timeval tv1, tv2;

	/* no more blocks to read */
	if (gss->curr_blknum > gss->last_blknum)
		return NULL;

	if (gss->pfm.enabled)
		gettimeofday(&tv1, NULL);

	while (!gpuscan && !end_of_scan)
	{
		pds = pgstrom_create_data_store_row(gss->gts.gcontext,
											tupdesc,
											pgstrom_chunk_size(),
											false);
		/* fill up this data-store */
		while (gss->curr_blknum < gss->last_blknum &&
			   pgstrom_data_store_insert_block(pds, rel,
											   gss->curr_blknum,
											   snapshot, true) >= 0)
			gss->curr_blknum++;

		if (pds->kds->nitems > 0)
			gpuscan = pgstrom_create_gpuscan(gss, pds);
		else
		{
			pgstrom_release_data_store(pds);

			/* NOTE: In case when it scans on a large hole (that is
			 * continuous blocks contain invisible tuples only; may
			 * be created by DELETE with relaxed condition),
			 * pgstrom_data_store_insert_block() may return negative
			 * value without valid tuples, even though we don't reach
			 * either end of relation or chunk.
			 * So, we need to check whether we actually touched on
			 * the end-of-relation. If not, retry scanning.
			 *
			 * XXX - Is the above behavior still right?
			 */
			if (gss->curr_blknum >= gss->last_blknum)
				end_of_scan = true;
		}
	}

	/* update perfmon statistics */
	if (gss->pfm.enabled)
	{
		gettimeofday(&tv2, NULL);
		gpuscan->task.pfm.time_outer_load += timeval_diff(&tv1, &tv2);
	}
	return gpuscan;
}

static TupleTableSlot *
gpuscan_next_tuple(GpuScanState *gss)
{
	pgstrom_gpuscan	   *gpuscan = gss->curr_chunk;
	kern_resultbuf	   *kresults = KERN_GPUSCAN_RESULTBUF(&gpuscan->kern);
	TupleTableSlot	   *slot = NULL;
	cl_int				i_result;
	bool				do_recheck = false;
	struct timeval		tv1, tv2;

	if (!gpuscan)
		return false;

	if (gss->pfm.enabled)
		gettimeofday(&tv1, NULL);

   	while (gss->curr_index < kresults->nitems)
	{
		pgstrom_data_store *pds = gpuscan->pds;

		if (kresults->all_visible)
			i_result = ++gss->curr_index;
		else
		{
			i_result = kresults->results[gss->curr_index++];
			if (i_result < 0)
			{
				i_result = -i_result;
				do_recheck = true;
				gss->num_rechecked++;
			}
		}
		Assert(i_result > 0);

		slot = gss->css.ss.ss_ScanTupleSlot;
		if (!pgstrom_fetch_data_store(slot, pds, i_result - 1,
									  &gss->scan_tuple))
			elog(ERROR, "failed to fetch a record from pds: %d", i_result);
		Assert(slot->tts_tuple == &gss->scan_tuple);

		if (do_recheck)
		{
			ExprContext *econtext = gss->css.ss.ps.ps_ExprContext;

			Assert(gss->dev_quals != NULL);
			econtext->ecxt_scantuple = slot;
			if (!ExecQual(gss->dev_quals, econtext, false))
			{
				slot = NULL;
				continue;
			}
		}
		break;
	}
	if (gss->pfm.enabled)
	{
		gettimeofday(&tv2, NULL);
		gss->pfm.time_materialize += timeval_diff(&tv1, &tv2);
	}
	return slot;
}

static void
pgstrom_accum_gpuscan_perfmon(GpuScanState *gss, pgstrom_gpuscan *gpuscan)
{
	float		elapsed;
	CUresult	rc;

	/* Time for DMA send */
	rc = cuEventElapsedTime(&elapsed,
							gpuscan->ev_dma_send_start,
							gpuscan->ev_dma_send_stop);
	if (rc != CUDA_SUCCESS)
		goto error;
	gpuscan->task.pfm.time_dma_send += elapsed;

	/* Time for kernel exec */
	rc = cuEventElapsedTime(&elapsed,
							gpuscan->ev_dma_send_stop,
							gpuscan->ev_dma_recv_start);
	if (rc != CUDA_SUCCESS)
		goto error;
	gpuscan->task.pfm.time_kern_qual += elapsed;

	/* Time for DMA recv*/
	rc = cuEventElapsedTime(&elapsed,
							gpuscan->ev_dma_recv_start,
							gpuscan->ev_dma_recv_stop);
	if (rc != CUDA_SUCCESS)
		goto error;
	gpuscan->task.pfm.time_dma_recv += elapsed;

	/* accumulate them */
	pgstrom_accum_perfmon(&gss->gts.pfm_accum, &gpuscan->task.pfm);
	return;

error:
	elog(WARNING, "failed on cuEventElapsedTime: %s", errorText(rc));
	gss->gts.pfm_accum.enabled = false;
}

/*
 * pgstrom_fetch_gpuscan
 *
 * It loads a chunk from the target relation, then enqueue the GpuScan
 * chunk to be processed by OpenCL devices if valid device kernel was
 * constructed. Elsewhere, it works as a wrapper of pgstrom_load_gpuscan,
 */
static pgstrom_gpuscan *
pgstrom_fetch_gpuscan(GpuScanState *gss)
{
	pgstrom_gpuscan *gpuscan;
	dlist_node	   *dnode;
	bool			save_set_latch_on_sigusr1;
	int				rc;

	/*
	 * In case when no device code will be executed, we don't need to have
	 * asynchronous execution. So, just return a chunk with synchronous
	 * manner.
	 */
	if (!gss->gts.kern_source)
		return pgstrom_load_gpuscan(gss);

	save_set_latch_on_sigusr1 = set_latch_on_sigusr1;
	PG_TRY();
	{
	retry:
		SpinLockAcquire(&gss->gts.lock);
		while (pgstrom_max_async_chunks > (gss->gts.num_running_tasks +
										   gss->gts.num_pending_tasks +
										   gss->gts.num_completed_tasks))
		{
			/* no urgent reason why to make the scan progress */
			if (!dlist_is_empty(&gss->gts.completed_tasks) &&
				pgstrom_max_async_chunks < (gss->gts.num_running_tasks +
											gss->gts.num_pending_tasks))
				break;
			SpinLockRelease(&gss->gts.lock);

			gpuscan = pgstrom_load_gpuscan(gss);

			SpinLockAcquire(&gss->gts.lock);
			if (!gpuscan)
				break;
			dlist_push_tail(&gss->gts.pending_tasks, &gpuscan->task.chain);
			gss->gts.num_pending_tasks++;
			SpinLockRelease(&gss->gts.lock);

			pgstrom_launch_pending_tasks(&gss->gts);

			SpinLockAcquire(&gss->gts.lock);
		}

		/*
		 * Wait for the response from asynchronous task, if not completed
		 */
		if (dlist_is_empty(&gss->gts.completed_tasks))
		{
			SpinLockRelease(&gss->gts.lock);

			rc = WaitLatch(&MyProc->procLatch,
						   WL_LATCH_SET | WL_TIMEOUT | WL_POSTMASTER_DEATH,
						   5 * 1000L);
			ResetLatch(&MyProc->procLatch);
			if (rc & WL_POSTMASTER_DEATH)
				elog(ERROR, "Emergency bail out because of Postmaster crash");
			/* flush pending tasks first */
			pgstrom_launch_pending_tasks(&gss->gts);
			goto retry;
		}
	}
	PG_CATCH();
	{
		set_latch_on_sigusr1 = save_set_latch_on_sigusr1;
		PG_RE_THROW();
	}
	PG_END_TRY();

	/*
	 * Picks up next available chunk if any
	 */
	dnode = dlist_pop_head_node(&gss->gts.completed_tasks);
	gpuscan = dlist_container(pgstrom_gpuscan, task.chain, dnode);
	memset(&gpuscan->task.chain, 0, sizeof(dlist_node));
	SpinLockRelease(&gss->gts.lock);

	/*
	 *
	 *
	 */
	if (gss->gts.pfm_accum.enabled)
		pgstrom_accum_gpuscan_perfmon(gss, gpuscan);

	/* release CUDA resources */
	__pgstrom_release_gpuscan(gpuscan);

	/*
	 * Raise an error, if any run-time error was reported
	 */
	if (gpuscan->task.errcode != StromError_Success)
		ereport(ERROR,
				(errcode(ERRCODE_INTERNAL_ERROR),
				 errmsg("PG-Strom: CUDA execution error (%s)",
						errorText(gpuscan->task.errcode))));

	return gpuscan;
}

static TupleTableSlot *
gpuscan_fetch_tuple(CustomScanState *node)
{
	GpuScanState   *gss = (GpuScanState *) node;
	TupleTableSlot *slot = gss->css.ss.ss_ScanTupleSlot;

	ExecClearTuple(slot);

	while (!gss->curr_chunk || !(slot = gpuscan_next_tuple(gss)))
	{
		pgstrom_gpuscan	   *gpuscan = gss->curr_chunk;

		/* Release the current gpuscan chunk which is already scanned */
		if (gpuscan)
		{
			SpinLockAcquire(&gss->gts.lock);
			dlist_delete(&gpuscan->task.tracker);
			SpinLockRelease(&gss->gts.lock);
			pgstrom_release_gpuscan(&gpuscan->task);
			gss->curr_chunk = NULL;
			gss->curr_index = 0;
		}
		/* Fetch next chunk to be scanned */
		gpuscan = pgstrom_fetch_gpuscan(gss);
		if (!gpuscan)
			break;
		gss->curr_chunk = gpuscan;
		gss->curr_index = 0;
	}
	return slot;
}

static bool
gpuscan_recheck(CustomScanState *node, TupleTableSlot *slot)
{
	/* There are no access-method-specific conditions to recheck. */
	return true;
}

static TupleTableSlot *
gpuscan_exec(CustomScanState *node)
{
	return ExecScan(&node->ss,
					(ExecScanAccessMtd) gpuscan_fetch_tuple,
					(ExecScanRecheckMtd) gpuscan_recheck);
}

static pgstrom_data_store *
gpuscan_exec_bulk(CustomScanState *node)
{
	GpuScanState	   *gss = (GpuScanState *) node;
	Relation			rel = node->ss.ss_currentRelation;
	TupleTableSlot	   *slot = node->ss.ss_ScanTupleSlot;
	TupleDesc			tupdesc = slot->tts_tupleDescriptor;
	Snapshot			snapshot = node->ss.ps.state->es_snapshot;
	pgstrom_data_store *pds;
	struct timeval		tv1, tv2;

	/* note: bulkload shall not be chosen with qualifier */
	Assert(!gss->css.ss.ps.qual && !gss->dev_quals);

	/* no more blocks to read */
	if (gss->curr_blknum > gss->last_blknum)
		return NULL;

	/* must provide our own instrumentation support */
	if (node->ss.ps.instrument)
		InstrStartNode(node->ss.ps.instrument);

	if (gss->pfm.enabled)
		gettimeofday(&tv1, NULL);

	while (true)
	{
		pds = pgstrom_create_data_store_row(gss->gts.gcontext,
											tupdesc,
											pgstrom_chunk_size(),
											false);
		/* fill up this data store */
		while (gss->curr_blknum < gss->last_blknum &&
			   pgstrom_data_store_insert_block(pds, rel,
											   gss->curr_blknum,
											   snapshot, true) >= 0)
			gss->curr_blknum++;

		if (pds->kds->nitems > 0)
			break;
		pgstrom_release_data_store(pds);
        pds = NULL;
	}
	/* update perfmon statistics */
	if (gss->pfm.enabled)
	{
		gettimeofday(&tv2, NULL);
		gss->pfm.time_outer_load += timeval_diff(&tv1, &tv2);
	}

	if (node->ss.ps.instrument)
        InstrStopNode(node->ss.ps.instrument,
					  !pds ? 0.0 : (double) pds->kds->nitems);
	return pds;
}

static void
gpuscan_end(CustomScanState *node)
{
	GpuScanState	   *gss = (GpuScanState *)node;

	pgstrom_release_gputaskstate(&gss->gts);
}

static void
gpuscan_rescan(CustomScanState *node)
{
	GpuScanState	   *gss = (GpuScanState *) node;

	/* clean-up and release any concurrent tasks */
    pgstrom_cleanup_gputaskstate(&gss->gts);

	/* OK, rewind the position to read */
	gss->curr_blknum = 0;
	gss->curr_index = 0;
}

static void
gpuscan_explain(CustomScanState *node, List *ancestors, ExplainState *es)
{
	GpuScanState   *gss = (GpuScanState *) node;
	GpuScanInfo	   *gsinfo = deform_gpuscan_info(gss->css.ss.ps.plan);

	if (gsinfo->dev_quals != NIL)
	{
		show_scan_qual(gsinfo->dev_quals, "Device Filter",
					   &gss->css.ss.ps, ancestors, es);
		show_instrumentation_count("Rows Removed by Device Fileter",
								   2, &gss->css.ss.ps, es);
	}
<<<<<<< HEAD
	pgstrom_explain_kernel_source(&gss->gts, es);
=======
	show_custom_flags(&gss->css, es);
	show_device_kernel(gss->dprog_key, es);
>>>>>>> ee249f2d

	if (es->analyze && gss->pfm.enabled)
		pgstrom_explain_perfmon(&gss->pfm, es);
}

void
pgstrom_init_gpuscan(void)
{
	/* enable_gpuscan */
	DefineCustomBoolVariable("enable_gpuscan",
							 "Enables the use of GPU accelerated full-scan",
							 NULL,
							 &enable_gpuscan,
							 true,
							 PGC_USERSET,
							 GUC_NOT_IN_SAMPLE,
							 NULL, NULL, NULL);

	/* setup path methods */
	gpuscan_path_methods.CustomName			= "GpuScan";
	gpuscan_path_methods.PlanCustomPath		= create_gpuscan_plan;
	gpuscan_path_methods.TextOutCustomPath	= NULL;

	/* setup plan methods */
	gpuscan_plan_methods.CustomName			= "GpuScan";
	gpuscan_plan_methods.CreateCustomScanState = gpuscan_create_scan_state;
	gpuscan_plan_methods.TextOutCustomScan	= NULL;

	/* setup exec methods */
	gpuscan_exec_methods.c.CustomName         = "GpuScan";
	gpuscan_exec_methods.c.BeginCustomScan    = gpuscan_begin;
	gpuscan_exec_methods.c.ExecCustomScan     = gpuscan_exec;
	gpuscan_exec_methods.c.EndCustomScan      = gpuscan_end;
	gpuscan_exec_methods.c.ReScanCustomScan   = gpuscan_rescan;
	gpuscan_exec_methods.c.MarkPosCustomScan  = NULL;
	gpuscan_exec_methods.c.RestrPosCustomScan = NULL;
	gpuscan_exec_methods.c.ExplainCustomScan  = gpuscan_explain;
	gpuscan_exec_methods.ExecCustomBulk       = gpuscan_exec_bulk;

	/* hook registration */
	set_rel_pathlist_next = set_rel_pathlist_hook;
	set_rel_pathlist_hook = gpuscan_add_scan_path;
}

static void
gpuscan_cleanup_cuda_resources(pgstrom_gpuscan *gpuscan)
{
	CUresult	rc;

	if (gpuscan->ev_dma_recv_stop)
	{
		rc = cuEventDestroy(gpuscan->ev_dma_recv_stop);
		if (rc != CUDA_SUCCESS)
			elog(WARNING, "failed on cuEventDestroy: %s", errorText(rc));
	}

	if (gpuscan->ev_dma_recv_start)
	{
		rc = cuEventDestroy(gpuscan->ev_dma_recv_start);
		if (rc != CUDA_SUCCESS)
			elog(WARNING, "failed on cuEventDestroy: %s", errorText(rc));
	}

	if (gpuscan->ev_dma_send_stop)
	{
		rc = cuEventDestroy(gpuscan->ev_dma_send_stop);
		if (rc != CUDA_SUCCESS)
			elog(WARNING, "failed on cuEventDestroy: %s", errorText(rc));
	}

	if (gpuscan->ev_dma_send_start)
	{
		rc = cuEventDestroy(gpuscan->ev_dma_send_start);
		if (rc != CUDA_SUCCESS)
			elog(WARNING, "failed on cuEventDestroy: %s", errorText(rc));
	}

	if (gpuscan->m_kds)
	{
		rc = cuMemFree(gpuscan->m_kds);
		if (rc != CUDA_SUCCESS)
			elog(WARNING, "failed on cuMemFree: %s", errorText(rc));
	}

	if (gpuscan->m_gpuscan)
	{
		rc = cuMemFree(gpuscan->m_gpuscan);
		if (rc != CUDA_SUCCESS)
			elog(WARNING, "failed on cuMemFree: %s", errorText(rc));
	}

	/* ensure pointers being NULL */
	gpuscan->kern_qual = NULL;
	gpuscan->m_gpuscan = 0UL;
	gpuscan->m_kds = 0UL;
	gpuscan->ev_dma_send_start = NULL;
	gpuscan->ev_dma_send_stop  = NULL;
	gpuscan->ev_dma_recv_start = NULL;
	gpuscan->ev_dma_recv_stop  = NULL;
}

static void
pgstrom_respond_gpuscan(CUstream stream, CUresult status, void *private)
{
	pgstrom_gpuscan	   *gpuscan = private;
	kern_resultbuf	   *kresults = KERN_GPUSCAN_RESULTBUF(&gpuscan->kern);
	GpuTaskState	   *gts = gpuscan->task.gts;

	SpinLockAcquire(&gts->lock);
	if (status != CUDA_SUCCESS)
		gpuscan->task.errcode = status;
	else
		gpuscan->task.errcode = kresults->errcode;

	if (gpuscan->task.errcode == StromError_Success)
		dlist_push_tail(&gts->completed_tasks, &gpuscan->task.chain);
	else
		dlist_push_head(&gts->completed_tasks, &gpuscan->task.chain);
	gts->num_completed_tasks++;
	SpinLockRelease(&gts->lock);
}

static bool
__pgstrom_process_gpuscan(pgstrom_gpuscan *gpuscan)
{
	kern_resultbuf	   *kresults = KERN_GPUSCAN_RESULTBUF(&gpuscan->kern);
	pgstrom_data_store *pds = gpuscan->pds;
	kern_data_store	   *kds = pds->kds;
	size_t				offset;
	size_t				length;
	size_t				grid_size;
	size_t				block_size;
	CUresult			rc;

	/*
	 * Switch CUDA context
	 */
	rc = cuCtxSetCurrent(gpuscan->task.cuda_context);
	if (rc != CUDA_SUCCESS)
		elog(ERROR, "failed on cuCtxSetCurrent: %s", errorText(rc));

	/*
	 * Kernel function lookup
	 */
	rc = cuModuleGetFunction(&gpuscan->kern_qual,
							 gpuscan->task.cuda_module,
							 "gpuscan_qual");
	if (rc != CUDA_SUCCESS)
		elog(ERROR, "failed on cuModuleGetFunction: %s",
			 errorText(rc));

	/*
	 * Allocation of device memory
	 */
	length = KERN_GPUSCAN_LENGTH(&gpuscan->kern);
	rc = cuMemAlloc(&gpuscan->m_gpuscan, length);
	if (rc != CUDA_SUCCESS)
	{
		if (rc == CUDA_ERROR_OUT_OF_MEMORY)
			goto out_of_resource;
		elog(ERROR, "failed on cuMemAlloc: %s", errorText(rc));
	}

	length = KERN_DATA_STORE_LENGTH(pds->kds);
	rc = cuMemAlloc(&gpuscan->m_kds, length);
	if (rc != CUDA_SUCCESS)
	{
		if (rc == CUDA_ERROR_OUT_OF_MEMORY)
			goto out_of_resource;
		elog(ERROR, "failed on cuMemAlloc: %s", errorText(rc));
	}

	/*
	 * Creation of event objects
	 */
	rc = cuEventCreate(&gpuscan->ev_dma_send_start, CU_EVENT_DEFAULT);
	if (rc != CUDA_SUCCESS)
		elog(ERROR, "failed on cuEventCreate: %s", errorText(rc));

	rc = cuEventCreate(&gpuscan->ev_dma_send_stop, CU_EVENT_DEFAULT);
	if (rc != CUDA_SUCCESS)
		elog(ERROR, "failed on cuEventCreate: %s", errorText(rc));

	rc = cuEventCreate(&gpuscan->ev_dma_recv_start, CU_EVENT_DEFAULT);
	if (rc != CUDA_SUCCESS)
		elog(ERROR, "failed on cuEventCreate: %s", errorText(rc));

	rc = cuEventCreate(&gpuscan->ev_dma_recv_stop, CU_EVENT_DEFAULT);
	if (rc != CUDA_SUCCESS)
		elog(ERROR, "failed on cuEventCreate: %s", errorText(rc));

	/*
	 * OK, enqueue a series of requests
	 */
	offset = KERN_GPUSCAN_DMASEND_OFFSET(&gpuscan->kern);
	length = KERN_GPUSCAN_DMASEND_LENGTH(&gpuscan->kern);
	rc = cuMemcpyHtoDAsync(gpuscan->m_gpuscan,
						   (char *)&gpuscan->kern + offset,
						   length,
						   gpuscan->task.cuda_stream);
	if (rc != CUDA_SUCCESS)
		elog(ERROR, "failed on cuMemcpyHtoDAsync: %s", errorText(rc));
	gpuscan->task.pfm.bytes_dma_send += length;
	gpuscan->task.pfm.num_dma_send++;

	rc = cuMemcpyHtoDAsync(gpuscan->m_kds,
						   kds,
						   kds->length,
						   gpuscan->task.cuda_stream);
	if (rc != CUDA_SUCCESS)
		elog(ERROR, "failed on cuMemcpyHtoDAsync: %s", errorText(rc));
	gpuscan->task.pfm.bytes_dma_send += kds->length;
    gpuscan->task.pfm.num_dma_send++;

	/*
	 * Launch kernel function
	 */
	pgstrom_compute_workgroup_size(&grid_size,
								   &block_size,
								   gpuscan->kern_qual,
								   gpuscan->task.cuda_device,
								   false,
								   kds->nitems,
								   sizeof(cl_uint));
	gpuscan->kern_qual_args[0] = &gpuscan->m_gpuscan;
	gpuscan->kern_qual_args[1] = &gpuscan->m_kds;

	rc = cuLaunchKernel(gpuscan->kern_qual,
						grid_size, 1, 1,
						block_size, 1, 1,
						sizeof(uint) * block_size,
						gpuscan->task.cuda_stream,
						gpuscan->kern_qual_args,
						NULL);
	if (rc != CUDA_SUCCESS)
		elog(ERROR, "failed on cuLaunchKernel: %s", errorText(rc));
	gpuscan->task.pfm.num_kern_qual++;

	/*
	 * Recv DMA call
	 */
	offset = KERN_GPUSCAN_DMARECV_OFFSET(&gpuscan->kern);
	length = KERN_GPUSCAN_DMARECV_LENGTH(&gpuscan->kern);
	rc = cuMemcpyDtoHAsync(kresults,
						   gpuscan->m_gpuscan + offset,
						   length,
						   gpuscan->task.cuda_stream);
	if (rc != CUDA_SUCCESS)
		elog(ERROR, "cuMemcpyDtoHAsync: %s", errorText(rc));

	/*
	 * Register callback
	 */
	rc = cuStreamAddCallback(gpuscan->task.cuda_stream,
							 pgstrom_respond_gpuscan,
							 gpuscan, 0);
	if (rc != CUDA_SUCCESS)
		elog(ERROR, "cuStreamAddCallback: %s", errorText(rc));

	return true;

out_of_resource:
	gpuscan_cleanup_cuda_resources(gpuscan);
	return false;
}

/*
 * clserv_process_gpuscan
 *
 * entrypoint of kernel gpuscan implementation
 */
static bool
pgstrom_process_gpuscan(GpuTask *task)
{
	pgstrom_gpuscan	   *gpuscan = (pgstrom_gpuscan *) task;
	GpuTaskState	   *gts = gpuscan->task.gts;
	bool				status;
	struct timeval		tv1, tv2;

	if (task->pfm.enabled)
		gettimeofday(&tv1, NULL);

	PG_TRY();
	{
		status = __pgstrom_process_gpuscan(gpuscan);
		SpinLockAcquire(&gts->lock);
		if (status)
		{
			dlist_push_tail(&gts->running_tasks, &gpuscan->chain);
			gts->num_running_tasks++;
		}
		else
		{
			dlist_push_head(&gts->pending_tasks, &gpuscan->chain);
			gts->num_pending_tasks++;
		}
		SpinLockRelease(&gts->lock);
	}
	PG_CATCH();
	{
		gpuscan_cleanup_cuda_resources(gpuscan);
		PG_RE_THROW();
	}
	PG_END_TRY();

	if (task->pfm.enabled)
	{
		gettimeofday(&tv2, NULL);
		task->pfm.time_launch_cuda = timeval_diff(&tv1, &tv2);
	}
	return status;
}<|MERGE_RESOLUTION|>--- conflicted
+++ resolved
@@ -1171,12 +1171,8 @@
 		show_instrumentation_count("Rows Removed by Device Fileter",
 								   2, &gss->css.ss.ps, es);
 	}
-<<<<<<< HEAD
+	pgstrom_explain_custom_flags(&gss->css, es);
 	pgstrom_explain_kernel_source(&gss->gts, es);
-=======
-	show_custom_flags(&gss->css, es);
-	show_device_kernel(gss->dprog_key, es);
->>>>>>> ee249f2d
 
 	if (es->analyze && gss->pfm.enabled)
 		pgstrom_explain_perfmon(&gss->pfm, es);
