/*
 * gpu_mmgr.c
 *
 * Routines to manage GPU device memory
 * ----
 * Copyright 2011-2020 (C) KaiGai Kohei <kaigai@kaigai.gr.jp>
 * Copyright 2014-2020 (C) The PG-Strom Development Team
 *
 * This program is free software; you can redistribute it and/or modify
 * it under the terms of the GNU General Public License version 2 as
 * published by the Free Software Foundation.
 *
 * This program is distributed in the hope that it will be useful,
 * but WITHOUT ANY WARRANTY; without even the implied warranty of
 * MERCHANTABILITY or FITNESS FOR A PARTICULAR PURPOSE.  See the
 * GNU General Public License for more details.
 */
#include "pg_strom.h"

#define GPUMEM_CHUNKSZ_MAX_BIT		30		/* 1GB */
#define GPUMEM_CHUNKSZ_MIN_BIT		14		/* 16KB */
#define GPUMEM_CHUNKSZ_MAX			(1UL << GPUMEM_CHUNKSZ_MAX_BIT)
#define GPUMEM_CHUNKSZ_MIN			(1UL << GPUMEM_CHUNKSZ_MIN_BIT)

typedef enum
{
	GpuMemKind__NormalMemory	= (1 << 0),
	GpuMemKind__ManagedMemory	= (1 << 1),
	GpuMemKind__IOMapMemory		= (1 << 2),
	GpuMemKind__HostMemory		= (1 << 3),
} GpuMemKind;

typedef struct
{
	dlist_node		chain;
	cl_int			mclass;
	cl_int			refcnt;
} GpuMemChunk;

#define GPUMEMCHUNK_IS_FREE(chunk)					\
	((chunk)->chain.prev != NULL &&					\
	 (chunk)->chain.next != NULL &&					\
	 (chunk)->mclass >= GPUMEM_CHUNKSZ_MIN_BIT &&	\
	 (chunk)->mclass <= GPUMEM_CHUNKSZ_MAX_BIT &&	\
	 (chunk)->refcnt == 0)
#define GPUMEMCHUNK_IS_ACTIVE(chunk)				 \
	((chunk)->chain.prev == NULL &&					 \
	 (chunk)->chain.next == NULL &&					 \
	 (chunk)->mclass >= GPUMEM_CHUNKSZ_MIN_BIT &&	 \
	 (chunk)->mclass <= GPUMEM_CHUNKSZ_MAX_BIT &&	 \
	 (chunk)->refcnt > 0)

typedef struct
{
	dlist_node		chain;
	cl_int			cuda_dindex;
	GpuMemKind		gm_kind;	/* one of GpuMemKind__* */
	CUdeviceptr		m_segment;	/* device pointer of the segment */
	unsigned long	iomap_handle; /* only if GpuMemKind__IOMapMemory */
	slock_t			lock;		/* protection of chunks */
	pg_atomic_uint32 num_active_chunks; /* # of active chunks */
	dlist_head		free_chunks[GPUMEM_CHUNKSZ_MAX_BIT + 1];
	GpuMemChunk		gm_chunks[FLEXIBLE_ARRAY_MEMBER];
} GpuMemSegment;

/* statistics of GPU memory usage (shared; per device) */
//to be used for memory release request mechanism
typedef struct
{
	size_t				total_size;
	pg_atomic_uint64	normal_usage;
	pg_atomic_uint64	managed_usage;
	pg_atomic_uint64	iomap_usage;
} GpuMemStatistics;

/*
 * GpuMemPreserved
 */
typedef struct
{
	dlist_node		chain;
	cl_int			cuda_dindex;
	size_t			bytesize;
   	CUdeviceptr		m_devptr;	/* valid only keeper */
	CUipcMemHandle	m_handle;
	Oid				owner;		/* owner of the preserved memory */
	TimestampTz		ctime;		/* time of creation */
} GpuMemPreserved;

/*
 * GpuMemPreservedRequest
 */
typedef struct
{
	dlist_node		chain;
	Latch		   *backend;
	Oid				owner;
	CUresult		result;
	CUipcMemHandle	m_handle;
	cl_int			cuda_dindex;
	ssize_t			bytesize;
} GpuMemPreservedRequest;

/*
 * GpuMemPreservedHead
 */
#define GPUMEM_PRESERVED_HASH_NSLOTS		500

typedef struct
{
	Latch		   *gmemp_keeper;
	slock_t			lock;
	/* list of GpuMemPreservedRequest */
	dlist_head		gmemp_req_pending_list;
	dlist_head		gmemp_req_free_list;
	/* list of GpuMemPreserved */
	dlist_head		gmemp_free_list;
	dlist_head		gmemp_active_list[GPUMEM_PRESERVED_HASH_NSLOTS];
	GpuMemPreservedRequest gmemp_req_array[100];	
	GpuMemPreserved	gmemp_array[FLEXIBLE_ARRAY_MEMBER];
} GpuMemPreservedHead;

/* functions */
extern void gpummgrBgWorkerMain(Datum arg);

/* static variables */
static shmem_startup_hook_type shmem_startup_next = NULL;
static GpuMemStatistics *gm_stat_array = NULL;
static int			gpu_memory_segment_size_kb;	/* GUC */
static size_t		gm_segment_sz;	/* bytesize */

static int			num_preserved_gpu_memory_regions;	/* GUC */
static bool			gpummgr_bgworker_got_signal = false;
static GpuMemPreservedHead *gmemp_head = NULL;

Datum pgstrom_device_preserved_meminfo(PG_FUNCTION_ARGS);

/*
 * gpuMemFreeChunk
 */
static CUresult
gpuMemFreeChunk(GpuContext *gcontext,
				CUdeviceptr m_deviceptr,
				GpuMemSegment *gm_seg)
{
	GpuMemChunk	   *gm_chunk;
	GpuMemChunk	   *gm_buddy;
	cl_long			unitsz = GPUMEM_CHUNKSZ_MIN;
	cl_long			nchunks = gm_segment_sz / unitsz;
	cl_long			index;
	cl_long			shift;

	Assert(m_deviceptr >= gm_seg->m_segment &&
		   m_deviceptr <  gm_seg->m_segment + gm_segment_sz);
	index = (m_deviceptr - gm_seg->m_segment) / unitsz;
	Assert(index >= 0 && index < nchunks);
	gm_chunk = &gm_seg->gm_chunks[index];
	Assert(GPUMEMCHUNK_IS_ACTIVE(gm_chunk));
	SpinLockAcquire(&gm_seg->lock);
	if (--gm_chunk->refcnt > 0)
	{
		SpinLockRelease(&gm_seg->lock);
		return CUDA_SUCCESS;
	}

	/* merge with prev/next free chunks if any */
	while (gm_chunk->mclass < GPUMEM_CHUNKSZ_MAX_BIT)
	{
		index = (gm_chunk - gm_seg->gm_chunks);
		shift = 1 << (gm_chunk->mclass - GPUMEM_CHUNKSZ_MIN_BIT);
		Assert((index & (shift - 1)) == 0);
		if ((index & shift) == 0)
		{
			/* try to merge with next */
			if (index + shift >= nchunks)
				break;	/* out of range, give up */

			gm_buddy = &gm_seg->gm_chunks[index + shift];
			if (GPUMEMCHUNK_IS_FREE(gm_buddy) &&
				gm_chunk->mclass == gm_buddy->mclass)
			{
				/* ok, let's merge */
				dlist_delete(&gm_buddy->chain);
				memset(gm_buddy, 0, sizeof(GpuMemChunk));
				gm_chunk->mclass++;
			}
			else
				break;	/* give up */
		}
		else
		{
			/* try to merge with prev */
			if (index < shift)
				break;	/* out of range, give up */
			gm_buddy = &gm_seg->gm_chunks[index - shift];
			if (GPUMEMCHUNK_IS_FREE(gm_buddy) &&
				gm_chunk->mclass == gm_buddy->mclass)
			{
				/* ok, let's merge */
				dlist_delete(&gm_buddy->chain);
				memset(gm_chunk, 0, sizeof(GpuMemChunk));
				gm_buddy->mclass++;
				gm_chunk = gm_buddy;
			}
			else
				break;	/* give up */
		}
	}
	/* back to the free list again */
	dlist_push_head(&gm_seg->free_chunks[gm_chunk->mclass],
					&gm_chunk->chain);
	pg_atomic_fetch_sub_u32(&gm_seg->num_active_chunks, 1);
	SpinLockRelease(&gm_seg->lock);

    return CUDA_SUCCESS;
}

/*
 * gpuMemFreeExtra
 */
static inline CUresult
gpuMemFreeExtra(GpuContext *gcontext,
				CUdeviceptr m_deviceptr,
				void *extra)
{
	CUresult	rc;

	if (!extra)
		return CUDA_ERROR_INVALID_VALUE;
	GPUCONTEXT_PUSH(gcontext);
	if (extra == GPUMEM_DEVICE_RAW_EXTRA)
		rc = cuMemFree(m_deviceptr);
	else if (extra == GPUMEM_HOST_RAW_EXTRA)
		rc = cuMemFreeHost((void *)m_deviceptr);
	else
		rc = gpuMemFreeChunk(gcontext, m_deviceptr, (GpuMemSegment *)extra);
	GPUCONTEXT_POP(gcontext);

	return rc;
}

/*
 * gpuMemFree
 */
CUresult
gpuMemFree(GpuContext *gcontext,
		   CUdeviceptr m_deviceptr)
{
	return gpuMemFreeExtra(gcontext,
						   m_deviceptr,
						   untrackGpuMem(gcontext, m_deviceptr));
}

/*
 * gpuMemFreeHost
 */
CUresult
gpuMemFreeHost(GpuContext *gcontext,
			   void *hostptr)
{
	return gpuMemFreeExtra(gcontext,
						   (CUdeviceptr)hostptr,
						   untrackGpuMem(gcontext, (CUdeviceptr)hostptr));
}

/*
 * gpuMemAllocRaw
 */
CUresult
__gpuMemAllocRaw(GpuContext *gcontext,
				 CUdeviceptr *p_devptr,
				 size_t bytesize,
				 const char *filename, int lineno)
{
	CUdeviceptr	m_deviceptr;
	CUresult	rc;

	GPUCONTEXT_PUSH(gcontext);
	rc = cuMemAlloc(&m_deviceptr, bytesize);
	if (rc != CUDA_SUCCESS)
		wnotice("failed on cuMemAlloc(%zu): %s", bytesize, errorText(rc));
	else if (!trackGpuMem(gcontext, m_deviceptr,
						  GPUMEM_DEVICE_RAW_EXTRA,
						  filename, lineno))
	{
		cuMemFree(m_deviceptr);
		rc = CUDA_ERROR_OUT_OF_MEMORY;
	}
	else
	{
		*p_devptr = m_deviceptr;
	}
	GPUCONTEXT_POP(gcontext);
	return rc;
}

/*
 * __gpuMemAllocManagedRaw
 */
CUresult
__gpuMemAllocManagedRaw(GpuContext *gcontext,
						CUdeviceptr *p_deviceptr,
						size_t bytesize,
						int flags,
						const char *filename, int lineno)
{
	CUdeviceptr	m_deviceptr;
	CUresult	rc;

	GPUCONTEXT_PUSH(gcontext);
	rc = cuMemAllocManaged(&m_deviceptr, bytesize, flags);
	if (rc != CUDA_SUCCESS)
		wnotice("failed on cuMemAllocManaged(%zu): %s",
				bytesize, errorText(rc));
	else if (!trackGpuMem(gcontext, m_deviceptr,
						  GPUMEM_DEVICE_RAW_EXTRA,
						  filename, lineno))
	{
		cuMemFree(m_deviceptr);
		rc = CUDA_ERROR_OUT_OF_MEMORY;
	}
	else
	{
		*p_deviceptr = m_deviceptr;
	}
	GPUCONTEXT_POP(gcontext);

	return rc;
}

/*
 * __gpuMemAllocHostRaw
 */
CUresult
__gpuMemAllocHostRaw(GpuContext *gcontext,
					 void **p_hostptr,
					 size_t bytesize,
					 const char *filename, int lineno)
{
	void	   *hostptr;
	CUresult	rc;

	GPUCONTEXT_PUSH(gcontext);
	rc = cuMemAllocHost(&hostptr, bytesize);
	if (rc != CUDA_SUCCESS)
		wnotice("failed on cuMemAllocHost(%zu): %s", bytesize, errorText(rc));
	else if (!trackGpuMem(gcontext, (CUdeviceptr)hostptr,
						  GPUMEM_HOST_RAW_EXTRA,
						  filename, lineno))
	{
		cuMemFreeHost(hostptr);
		rc = CUDA_ERROR_OUT_OF_MEMORY;
	}
	else
	{
		*p_hostptr = hostptr;
	}
	GPUCONTEXT_POP(gcontext);

	return rc;
}

/*
 * __gpuMemAllocDev - normal device memory allocation for exports
 */
CUresult
__gpuMemAllocDev(GpuContext *gcontext,
				 CUdeviceptr *p_deviceptr,
				 size_t bytesize,
				 CUipcMemHandle *p_mhandle,
				 const char *filename, int lineno)
{
	CUdeviceptr	m_deviceptr;
	CUresult	rc;

	GPUCONTEXT_PUSH(gcontext);
	rc = cuMemAlloc(&m_deviceptr, bytesize);
	if (rc != CUDA_SUCCESS)
		wnotice("failed on cuMemAlloc(%zu): %s", bytesize, errorText(rc));
	else
	{
		if (p_mhandle)
		{
			rc = cuIpcGetMemHandle(p_mhandle, m_deviceptr);
			if (rc != CUDA_SUCCESS)
			{
				wnotice("failed on cuIpcGetMemHandle: %s", errorText(rc));
				cuMemFree(m_deviceptr);
			}
		}
		if (rc == CUDA_SUCCESS)
		{
			if (!trackGpuMem(gcontext, m_deviceptr,
							 GPUMEM_DEVICE_RAW_EXTRA,
							 filename, lineno))
			{
				cuMemFree(m_deviceptr);
				rc = CUDA_ERROR_OUT_OF_MEMORY;
			}
			else
			{
				*p_deviceptr = m_deviceptr;
			}
		}
	}
	GPUCONTEXT_POP(gcontext);

	return rc;
}

/*
 * gpuMemSplitChunk
 */
static bool
gpuMemSplitChunk(GpuMemSegment *gm_seg, cl_int mclass)
{
	GpuMemChunk	   *gm_chunk1;
	GpuMemChunk	   *gm_chunk2;
	dlist_node	   *dnode;
	long			offset;

	if (mclass > GPUMEM_CHUNKSZ_MAX_BIT)
		return false;
	Assert(mclass > GPUMEM_CHUNKSZ_MIN_BIT);
	if (dlist_is_empty(&gm_seg->free_chunks[mclass]))
	{
		if (!gpuMemSplitChunk(gm_seg, mclass + 1))
			return false;
	}
	Assert(!dlist_is_empty(&gm_seg->free_chunks[mclass]));
	dnode = dlist_pop_head_node(&gm_seg->free_chunks[mclass]);
	offset = 1UL << (mclass - 1 - GPUMEM_CHUNKSZ_MIN_BIT);
	gm_chunk1 = dlist_container(GpuMemChunk, chain, dnode);
	gm_chunk2 = gm_chunk1 + offset;
	Assert(GPUMEMCHUNK_IS_FREE(gm_chunk1));
	Assert(gm_chunk2->mclass == 0);
	Assert(gm_chunk1->refcnt == 0 && gm_chunk2->refcnt == 0);
	gm_chunk1->mclass = mclass - 1;
	gm_chunk2->mclass = mclass - 1;

	dlist_push_tail(&gm_seg->free_chunks[mclass - 1],
					&gm_chunk1->chain);
	dlist_push_tail(&gm_seg->free_chunks[mclass - 1],
					&gm_chunk2->chain);
	return true;
}

/*
 * gpuMemAllocChunk
 */
static CUresult
gpuMemAllocChunk(GpuMemKind gm_kind,
				 GpuContext *gcontext,
				 CUdeviceptr *p_deviceptr,
				 cl_int mclass,
				 const char *filename, int lineno)
{
	GpuMemStatistics *gm_stat;
	GpuMemSegment  *gm_seg;
	GpuMemChunk	   *gm_chunk;
	CUdeviceptr		m_deviceptr;
	CUdeviceptr		m_segment;
	dlist_iter		iter;
	dlist_node	   *dnode;
	dlist_head	   *gm_segment_list;
	CUresult		rc;
	size_t			unitsz = GPUMEM_CHUNKSZ_MIN;
	cl_int			nchunks = gm_segment_sz / unitsz;
	cl_int			i, __mclass;
	size_t			segment_usage;
	bool			has_exclusive_lock = false;

	switch (gm_kind)
	{
		case GpuMemKind__NormalMemory:
			gm_segment_list = &gcontext->gm_normal_list;
			break;
		case GpuMemKind__IOMapMemory:
			gm_segment_list = &gcontext->gm_iomap_list;
			break;
		case GpuMemKind__ManagedMemory:
			gm_segment_list = &gcontext->gm_managed_list;
			break;
		case GpuMemKind__HostMemory:
			gm_segment_list = &gcontext->gm_hostmem_list;
			break;
		default:
			return CUDA_ERROR_INVALID_VALUE;
	}

	/*
	 * Try to lookup already allocated segment first
	 */
	pthreadRWLockReadLock(&gcontext->gm_rwlock);
retry:
	dlist_foreach(iter, gm_segment_list)
	{
		gm_seg = dlist_container(GpuMemSegment, chain, iter.cur);
		Assert(gm_seg->gm_kind == gm_kind);
		SpinLockAcquire(&gm_seg->lock);
		/* try to split larger chunks if any */
		if (dlist_is_empty(&gm_seg->free_chunks[mclass]))
			gpuMemSplitChunk(gm_seg, mclass + 1);

		if (!dlist_is_empty(&gm_seg->free_chunks[mclass]))
		{
			dnode = dlist_pop_head_node(&gm_seg->free_chunks[mclass]);
			gm_chunk = dlist_container(GpuMemChunk, chain, dnode);
			Assert(GPUMEMCHUNK_IS_FREE(gm_chunk) &&
				   gm_chunk->mclass == mclass);
			memset(&gm_chunk->chain, 0, sizeof(dlist_node));
			gm_chunk->refcnt++;
			pg_atomic_fetch_add_u32(&gm_seg->num_active_chunks, 1);
			SpinLockRelease(&gm_seg->lock);
			pthreadRWLockUnlock(&gcontext->gm_rwlock);
			/* ok, found */
			Assert(gm_chunk >= gm_seg->gm_chunks &&
				   (gm_chunk - gm_seg->gm_chunks) < nchunks);
			i = gm_chunk - gm_seg->gm_chunks;
			m_deviceptr = gm_seg->m_segment + i * unitsz;
			if (!trackGpuMem(gcontext, m_deviceptr, gm_seg,
							 filename, lineno))
			{
				gpuMemFreeChunk(gcontext, m_deviceptr, gm_seg);
				return CUDA_ERROR_OUT_OF_MEMORY;
			}
			*p_deviceptr = gm_seg->m_segment + i * unitsz;
			return CUDA_SUCCESS;
		}
		SpinLockRelease(&gm_seg->lock);
	}

	if (!has_exclusive_lock)
	{
		pthreadRWLockUnlock(&gcontext->gm_rwlock);
		has_exclusive_lock = true;
		pthreadRWLockWriteLock(&gcontext->gm_rwlock);
		goto retry;
	}

	/*
	 * allocation of a new segment
	 */
	gm_seg = calloc(1, offsetof(GpuMemSegment, gm_chunks[nchunks]));
	if (!gm_seg)
	{
		pthreadRWLockUnlock(&gcontext->gm_rwlock);
		return CUDA_ERROR_OUT_OF_MEMORY;
	}

	rc = cuCtxPushCurrent(gcontext->cuda_context);
	if (rc != CUDA_SUCCESS)
	{
		free(gm_seg);
		pthreadRWLockUnlock(&gcontext->gm_rwlock);
		wnotice("failed on cuCtxPushCurrent: %s", errorText(rc));
		return rc;
	}

	switch (gm_kind)
	{
		case GpuMemKind__NormalMemory:
			rc = cuMemAlloc(&m_segment, gm_segment_sz);
			//wnotice("normal m_segment = %p - %p by %s:%d", (void *)m_segment, (void *)(m_segment - gm_segment_sz), filename, lineno);
			break;

		case GpuMemKind__ManagedMemory:
			rc = cuMemAllocManaged(&m_segment, gm_segment_sz,
								   CU_MEM_ATTACH_GLOBAL);
			//wnotice("managed m_segment = %p - %p", (void *)m_segment, (void *)(m_segment + gm_segment_sz));
			break;

		case GpuMemKind__IOMapMemory:
			rc = cuMemAlloc(&m_segment, gm_segment_sz);
			if (rc == CUDA_SUCCESS)
			{
#ifdef WITH_CUFILE
				CUfileError_t	rv;

				rv = cuFileBufRegister((void *)m_segment, gm_segment_sz, 0);
				if (rv.err != CU_FILE_SUCCESS)
				{
					wnotice("failed on cuFileBufRegister: %s",
							cuFileError(rv));
					cuMemFree(m_segment);
					rc = CUDA_ERROR_MAP_FAILED;
				}
#else
				StromCmd__MapGpuMemory cmd;

				memset(&cmd, 0, sizeof(StromCmd__MapGpuMemory));
				cmd.vaddress = m_segment;
				cmd.length = gm_segment_sz;
				if (nvme_strom_ioctl(STROM_IOCTL__MAP_GPU_MEMORY, &cmd) == 0)
					gm_seg->iomap_handle = cmd.handle;
				else
				{
					wnotice("failed on STROM_IOCTL__MAP_GPU_MEMORY: %m");
					cuMemFree(m_segment);
					rc = CUDA_ERROR_MAP_FAILED;
				}
#endif
			}
			//wnotice("iomap m_segment = %p - %p", (void *)m_segment, (void *)(m_segment - gm_segment_sz));
			break;

		case GpuMemKind__HostMemory:
			rc = cuMemHostAlloc((void **)&m_segment, gm_segment_sz,
								CU_MEMHOSTALLOC_PORTABLE);
			//wnotice("hostmem m_segment = %p - %p", (void *)m_segment, (void *)(m_segment - gm_segment_sz));
			break;

		default:
			rc = CUDA_ERROR_INVALID_VALUE;
			break;
	}
	cuCtxPopCurrent(NULL);

	if (rc != CUDA_SUCCESS)
	{
		free(gm_seg);
		pthreadRWLockUnlock(&gcontext->gm_rwlock);
		return rc;
	}
	/* setup of GpuMemSegment */
	gm_seg->cuda_dindex = gcontext->cuda_dindex;
	gm_seg->gm_kind		= gm_kind;
	gm_seg->m_segment	= m_segment;
	SpinLockInit(&gm_seg->lock);
	pg_atomic_init_u32(&gm_seg->num_active_chunks, 0);
	for (i=0; i <= GPUMEM_CHUNKSZ_MAX_BIT; i++)
		dlist_init(&gm_seg->free_chunks[i]);

	__mclass = GPUMEM_CHUNKSZ_MAX_BIT;
	segment_usage = 0;
	while (segment_usage < gm_segment_sz &&
		   __mclass >= GPUMEM_CHUNKSZ_MIN_BIT)
	{
		if (segment_usage + (1UL << __mclass) > gm_segment_sz)
			__mclass--;
		else
		{
			i = (segment_usage >> GPUMEM_CHUNKSZ_MIN_BIT);
			Assert(i < nchunks);
			gm_chunk = &gm_seg->gm_chunks[i];
			gm_chunk->mclass = __mclass;
			dlist_push_tail(&gm_seg->free_chunks[__mclass],
							&gm_chunk->chain);
			segment_usage += (1UL << __mclass);
		}
	}
	Assert(segment_usage == gm_segment_sz);
	dlist_push_head(gm_segment_list, &gm_seg->chain);

	/* update statistics */
	gm_stat = &gm_stat_array[gcontext->cuda_dindex];
	switch (gm_kind)
	{
		case GpuMemKind__NormalMemory:
			pg_atomic_add_fetch_u64(&gm_stat->normal_usage, gm_segment_sz);
			break;
		case GpuMemKind__ManagedMemory:
			pg_atomic_add_fetch_u64(&gm_stat->managed_usage, gm_segment_sz);
			break;
		case GpuMemKind__IOMapMemory:
			pg_atomic_add_fetch_u64(&gm_stat->iomap_usage, gm_segment_sz);
			break;
		default:
			break;
	}
	goto retry;
}

/*
 * gpuMemAlloc
 */
CUresult
__gpuMemAlloc(GpuContext *gcontext,
			  CUdeviceptr *p_deviceptr,
			  size_t bytesize,
			  const char *filename, int lineno)
{
	if (bytesize <= gm_segment_sz / 2)
	{
		cl_int	mclass = Max(get_next_log2(bytesize),
							 GPUMEM_CHUNKSZ_MIN_BIT);

		return gpuMemAllocChunk(GpuMemKind__NormalMemory,
								gcontext, p_deviceptr, mclass,
								filename, lineno);
	}
	return __gpuMemAllocRaw(gcontext,
							p_deviceptr,
							bytesize,
							filename, lineno);
}

/*
 * gpuMemAllocIOMap
 */
CUresult
__gpuMemAllocIOMap(GpuContext *gcontext,
				   CUdeviceptr *p_deviceptr,
				   size_t bytesize,
				   const char *filename, int lineno)
{
	if (bytesize <= gm_segment_sz / 2)
	{
		cl_int	mclass = Max(get_next_log2(bytesize),
							 GPUMEM_CHUNKSZ_MIN_BIT);

		return gpuMemAllocChunk(GpuMemKind__IOMapMemory,
								gcontext, p_deviceptr, mclass,
								filename, lineno);
	}
	/*
	 * 'iomap_handle' returned from nvme_strom driver must be kept in
	 * GpuMemSegment, so we don't provide _Raw interface here.
	 */
	return CUDA_ERROR_INVALID_VALUE;
}

size_t
gpuMemAllocIOMapMaxLength(void)
{
	return gm_segment_sz / 2;
}

/*
 * __gpuMemAllocManaged
 */
CUresult
__gpuMemAllocManaged(GpuContext *gcontext,
					 CUdeviceptr *p_deviceptr,
					 size_t bytesize,
					 int flags,
					 const char *filename, int lineno)
{
	if (flags == CU_MEM_ATTACH_GLOBAL &&
		bytesize <= gm_segment_sz / 2)
	{
		cl_int	mclass = Max(get_next_log2(bytesize),
							 GPUMEM_CHUNKSZ_MIN_BIT);

		return gpuMemAllocChunk(GpuMemKind__ManagedMemory,
								gcontext, p_deviceptr, mclass,
								filename, lineno);
	}
	return __gpuMemAllocManagedRaw(gcontext,
								   p_deviceptr,
								   bytesize,
								   flags,
								   filename, lineno);
}

/*
 * __gpuMemAllocHost
 */
CUresult
__gpuMemAllocHost(GpuContext *gcontext,
				  void **p_hostptr,
				  size_t bytesize,
				  const char *filename, int lineno)
{
	CUdeviceptr	m_devptr;
	CUresult	rc;

	if (bytesize <= gm_segment_sz / 2)
	{
		cl_int	mclass = Max(get_next_log2(bytesize),
							 GPUMEM_CHUNKSZ_MIN_BIT);

		rc = gpuMemAllocChunk(GpuMemKind__HostMemory,
							  gcontext, &m_devptr, mclass,
							  filename, lineno);
		if (rc == CUDA_SUCCESS)
			*p_hostptr = (void *)m_devptr;
		return rc;
	}
	return __gpuMemAllocHostRaw(gcontext, p_hostptr, bytesize,
								filename, lineno);
}

/*
 * __gpuMemRequestPreserved
 */
static CUresult
__gpuMemPreservedRequest(cl_int cuda_dindex,
						 CUipcMemHandle *m_handle,
						 ssize_t bytesize)
{
	GpuMemPreservedRequest *gmemp_req = NULL;
	dlist_node	   *dnode;
	CUresult		rc;
	int				ev;

	SpinLockAcquire(&gmemp_head->lock);
	for (;;)
	{
		if (!gmemp_head->gmemp_keeper)
		{
			SpinLockRelease(&gmemp_head->lock);
			return CUDA_ERROR_NOT_READY;
		}
		if (!dlist_is_empty(&gmemp_head->gmemp_req_free_list))
			break;
		SpinLockRelease(&gmemp_head->lock);
		CHECK_FOR_INTERRUPTS();
		pg_usleep(100000L);		/* 100msec */
		SpinLockAcquire(&gmemp_head->lock);
	}
	dnode = dlist_pop_head_node(&gmemp_head->gmemp_req_free_list);
	gmemp_req = dlist_container(GpuMemPreservedRequest, chain, dnode);
	memset(gmemp_req, 0, sizeof(GpuMemPreservedRequest));
	gmemp_req->backend = MyLatch;
	gmemp_req->owner = GetUserId();
	gmemp_req->result = (CUresult) UINT_MAX;
	if (bytesize == 0)
		memcpy(&gmemp_req->m_handle, m_handle, sizeof(CUipcMemHandle));
	else
		memset(&gmemp_req->m_handle, 0, sizeof(CUipcMemHandle));
	gmemp_req->cuda_dindex = cuda_dindex;
	gmemp_req->bytesize = bytesize;

	dlist_push_tail(&gmemp_head->gmemp_req_pending_list,
					&gmemp_req->chain);
	SetLatch(gmemp_head->gmemp_keeper);
	while (gmemp_req->result == (CUresult) UINT_MAX)
	{
		SpinLockRelease(&gmemp_head->lock);

		PG_TRY();
		{
			ev = WaitLatch(MyLatch,
						   WL_LATCH_SET |
						   WL_TIMEOUT |
						   WL_POSTMASTER_DEATH,
						   1000L,
						   PG_WAIT_EXTENSION);
			ResetLatch(MyLatch);
			if (ev & WL_POSTMASTER_DEATH)
				elog(FATAL, "unexpected postmaster dead");
			CHECK_FOR_INTERRUPTS();
		}
		PG_CATCH();
		{
			SpinLockAcquire(&gmemp_head->lock);
			if (gmemp_req->chain.next && gmemp_req->chain.prev)
				dlist_delete(&gmemp_req->chain);
			dlist_push_tail(&gmemp_head->gmemp_req_free_list,
							&gmemp_req->chain);
			SpinLockRelease(&gmemp_head->lock);
			PG_RE_THROW();
		}
		PG_END_TRY();

		SpinLockAcquire(&gmemp_head->lock);
	}
	rc = gmemp_req->result;
	if (rc == CUDA_SUCCESS)
	{
		if (bytesize > 0)
			memcpy(m_handle, &gmemp_req->m_handle,
				   sizeof(CUipcMemHandle));
	}
	dlist_push_tail(&gmemp_head->gmemp_req_free_list,
					&gmemp_req->chain);
	SpinLockRelease(&gmemp_head->lock);

	return rc;
}

/*
 * __gpuMemAllocPreserved
 */
CUresult
__gpuMemAllocPreserved(cl_int cuda_dindex,
					   CUipcMemHandle *ipc_mhandle,
					   ssize_t bytesize,
					   const char *filename, int lineno)
{
	Assert(bytesize > 0);
	return __gpuMemPreservedRequest(cuda_dindex,
									ipc_mhandle,
									bytesize);
}

/*
 * gpuMemFreePreserved
 */
CUresult
gpuMemFreePreserved(cl_int cuda_dindex,
					CUipcMemHandle m_handle)
{
	return __gpuMemPreservedRequest(cuda_dindex, &m_handle, 0);
}

/*
 * gpuMemReclaimSegment - release a free segment if any
 */
void
gpuMemReclaimSegment(GpuContext *gcontext)
{
	dlist_head	   *dhead_n = &gcontext->gm_normal_list;
	dlist_head	   *dhead_i = &gcontext->gm_iomap_list;
	dlist_head	   *dhead_m = &gcontext->gm_managed_list;
	dlist_head	   *dhead_h = &gcontext->gm_hostmem_list;
	dlist_node	   *dnode_n = NULL;
	dlist_node	   *dnode_i = NULL;
	dlist_node	   *dnode_m = NULL;
	dlist_node	   *dnode_h = NULL;
	GpuMemSegment  *gm_seg;
	CUresult		rc;

	pthreadRWLockWriteLock(&gcontext->gm_rwlock);
	if (!dlist_is_empty(dhead_n))
		dnode_n = dlist_tail_node(dhead_n);
	if (!dlist_is_empty(dhead_i))
		dnode_i = dlist_tail_node(dhead_i);
	if (!dlist_is_empty(dhead_m))
		dnode_m = dlist_tail_node(dhead_m);
	if (!dlist_is_empty(dhead_h))
		dnode_h = dlist_tail_node(dhead_h);
	while (dnode_n || dnode_i)
	{
		if (dnode_n)
		{
			gm_seg = dlist_container(GpuMemSegment, chain, dnode_n);
			if (dlist_has_prev(dhead_n, dnode_n))
				dnode_n = dlist_prev_node(dhead_n, dnode_n);
			else
				dnode_n = NULL;
			Assert(gm_seg->gm_kind == GpuMemKind__NormalMemory);
			if (pg_atomic_read_u32(&gm_seg->num_active_chunks) == 0)
			{
				rc = cuMemFree(gm_seg->m_segment);
				if (rc != CUDA_SUCCESS)
				{
					pthreadRWLockUnlock(&gcontext->gm_rwlock);
					werror("failed on cuMemFree: %s", errorText(rc));
				}
				dlist_delete(&gm_seg->chain);
				free(gm_seg);
				break;
			}
					}

		if (dnode_i)
		{
			gm_seg = dlist_container(GpuMemSegment, chain, dnode_i);
			if (dlist_has_prev(dhead_i, dnode_i))
				dnode_i = dlist_prev_node(dhead_i, dnode_i);
			else
				dnode_i = NULL;
			Assert(gm_seg->gm_kind == GpuMemKind__IOMapMemory);
			if (pg_atomic_read_u32(&gm_seg->num_active_chunks) == 0)
            {
#ifdef WITH_CUFILE
				CUfileError_t	rv;

				rv = cuFileBufDeregister((void *)gm_seg->m_segment);
				if (rv.err != CU_FILE_SUCCESS)
					wnotice("failed on cuFileBufDeregister: %s", cuFileError(rv));
#endif
				rc = cuMemFree(gm_seg->m_segment);
				if (rc != CUDA_SUCCESS)
				{
					pthreadRWLockUnlock(&gcontext->gm_rwlock);
					werror("failed on cuMemFree: %s", errorText(rc));
				}
				dlist_delete(&gm_seg->chain);
				free(gm_seg);
				break;
			}
		}

		if (dnode_m)
		{
			gm_seg = dlist_container(GpuMemSegment, chain, dnode_m);
			if (dlist_has_prev(dhead_m, dnode_m))
				dnode_m = dlist_prev_node(dhead_m, dnode_m);
			else
				dnode_m = NULL;
			Assert(gm_seg->gm_kind == GpuMemKind__ManagedMemory);
			if (pg_atomic_read_u32(&gm_seg->num_active_chunks) == 0)
			{
				rc = cuMemFree(gm_seg->m_segment);
				if (rc != CUDA_SUCCESS)
				{
					pthreadRWLockUnlock(&gcontext->gm_rwlock);
					werror("failed on cuMemFree: %s", errorText(rc));
				}
				dlist_delete(&gm_seg->chain);
				free(gm_seg);
			}
		}
		if (dnode_h)
		{
			gm_seg = dlist_container(GpuMemSegment, chain, dnode_h);
			if (dlist_has_prev(dhead_h, dnode_h))
				dnode_h = dlist_prev_node(dhead_h, dnode_h);
			else
				dnode_h = NULL;
			Assert(gm_seg->gm_kind == GpuMemKind__HostMemory);
			if (pg_atomic_read_u32(&gm_seg->num_active_chunks) == 0)
			{
				rc = cuMemFreeHost((void *)gm_seg->m_segment);
				if (rc != CUDA_SUCCESS)
				{
					pthreadRWLockUnlock(&gcontext->gm_rwlock);
					werror("failed on cuMemFreeHost: %s", errorText(rc));
				}
				dlist_delete(&gm_seg->chain);
				free(gm_seg);
			}
		}
	}
	pthreadRWLockUnlock(&gcontext->gm_rwlock);
}

/*
 * pgstrom_gpu_mmgr_init_gpucontext - Per GpuContext initialization
 */
void
pgstrom_gpu_mmgr_init_gpucontext(GpuContext *gcontext)
{
	pthreadRWLockInit(&gcontext->gm_rwlock);
	dlist_init(&gcontext->gm_normal_list);
	dlist_init(&gcontext->gm_iomap_list);
	dlist_init(&gcontext->gm_managed_list);
	dlist_init(&gcontext->gm_hostmem_list);
}

/*
 * pgstrom_gpu_mmgr_cleanup_gpucontext - Per GpuContext cleanup
 *
 * NOTE: CUDA context is already destroyed on the invocation time. 
 * So, we don't need to release individual segment, but need to release
 * heap memory.
 */
void
pgstrom_gpu_mmgr_cleanup_gpucontext(GpuContext *gcontext)
{
	GpuMemStatistics *gm_stat = &gm_stat_array[gcontext->cuda_dindex];
	GpuMemSegment  *gm_seg;
	dlist_node	   *dnode;
	CUresult		rc;

	while (!dlist_is_empty(&gcontext->gm_normal_list))
	{
		dnode = dlist_pop_head_node(&gcontext->gm_normal_list);
		gm_seg = dlist_container(GpuMemSegment, chain, dnode);
		rc = cuMemFree(gm_seg->m_segment);
		if (rc != CUDA_SUCCESS)
			elog(WARNING, "failed on cuMemFree(normal): %s", errorText(rc));
		pg_atomic_sub_fetch_u64(&gm_stat->normal_usage, gm_segment_sz);
		free(gm_seg);
	}

	while (!dlist_is_empty(&gcontext->gm_managed_list))
	{
		dnode = dlist_pop_head_node(&gcontext->gm_managed_list);
		gm_seg = dlist_container(GpuMemSegment, chain, dnode);
		rc = cuMemFree(gm_seg->m_segment);
        if (rc != CUDA_SUCCESS)
            elog(WARNING, "failed on cuMemFree(managed): %s", errorText(rc));
		pg_atomic_sub_fetch_u64(&gm_stat->managed_usage, gm_segment_sz);
		free(gm_seg);
	}

	while (!dlist_is_empty(&gcontext->gm_iomap_list))
	{
		dnode = dlist_pop_head_node(&gcontext->gm_iomap_list);
		gm_seg = dlist_container(GpuMemSegment, chain, dnode);
#ifdef WITH_CUFILE
		{
			CUfileError_t	rv;

			rv = cuFileBufDeregister((void *)gm_seg->m_segment);
			if (rv.err != CU_FILE_SUCCESS)
				elog(WARNING, "failed on cuFileBufDeregister: %s", cuFileError(rv));
		}
#endif
		rc = cuMemFree(gm_seg->m_segment);
		if (rc != CUDA_SUCCESS)
			elog(WARNING, "failed on cuMemFree(io-map): %s", errorText(rc));
		pg_atomic_sub_fetch_u64(&gm_stat->iomap_usage, gm_segment_sz);
		free(gm_seg);
	}

	while (!dlist_is_empty(&gcontext->gm_hostmem_list))
	{
		dnode = dlist_pop_head_node(&gcontext->gm_hostmem_list);
		gm_seg = dlist_container(GpuMemSegment, chain, dnode);
		rc = cuMemFreeHost((void *)gm_seg->m_segment);
		if (rc != CUDA_SUCCESS)
			elog(WARNING, "failed on cuMemFreeHost: %s", errorText(rc));
		free(gm_seg);
	}
}

/*
 * gpummgrBgWorkerAllocPreserved
 */
static CUresult
gpummgrHandleAllocPreserved(GpuMemPreservedRequest *gmemp_req)
{
	GpuMemPreserved *gmemp;
	CUresult		rc = CUDA_SUCCESS;
	CUdeviceptr		m_devptr;
	CUipcMemHandle	m_handle;
	dlist_node	   *dnode;
	pg_crc32		crc;
	int				i;

	if (dlist_is_empty(&gmemp_head->gmemp_free_list))
		return CUDA_ERROR_OUT_OF_MEMORY;

	dnode = dlist_pop_head_node(&gmemp_head->gmemp_free_list);
	gmemp = dlist_container(GpuMemPreserved, chain, dnode);
	memset(&gmemp->chain, 0, sizeof(dlist_node));

	rc = cuMemAlloc(&m_devptr, gmemp_req->bytesize);
	if (rc != CUDA_SUCCESS)
	{
		elog(WARNING, "failed on cuMemAlloc: %s", errorText(rc));
		goto error_1;
	}

	rc = cuIpcGetMemHandle(&m_handle, m_devptr);
	if (rc != CUDA_SUCCESS)
	{
		elog(WARNING, "failed on cuIpcGetMemHandle: %s", errorText(rc));
		goto error_2;
	}
	INIT_LEGACY_CRC32(crc);

	gmemp->cuda_dindex = gmemp_req->cuda_dindex;
	gmemp->bytesize	= gmemp_req->bytesize;
	gmemp->m_devptr	= m_devptr;
	memcpy(&gmemp->m_handle, &m_handle, sizeof(CUipcMemHandle));
	gmemp->owner = gmemp_req->owner;
	gmemp->ctime = GetCurrentTimestamp();

	INIT_LEGACY_CRC32(crc);
	COMP_LEGACY_CRC32(crc, &gmemp_req->cuda_dindex, sizeof(cl_int));
	COMP_LEGACY_CRC32(crc, &m_handle, sizeof(CUipcMemHandle));
	FIN_LEGACY_CRC32(crc);
	i = crc % GPUMEM_PRESERVED_HASH_NSLOTS;
	dlist_push_tail(&gmemp_head->gmemp_active_list[i],
					&gmemp->chain);
#if 0
	elog(LOG, "alloc: preserved memory %zu bytes (%lx,%lx,%lx,%lx,%lx,%lx,%lx,%lx)",
		 gmemp_req->bytesize,
		 ((cl_ulong *)&m_handle)[0],
		 ((cl_ulong *)&m_handle)[1],
		 ((cl_ulong *)&m_handle)[2],
		 ((cl_ulong *)&m_handle)[3],
		 ((cl_ulong *)&m_handle)[4],
		 ((cl_ulong *)&m_handle)[5],
		 ((cl_ulong *)&m_handle)[6],
		 ((cl_ulong *)&m_handle)[7]);
#endif
	/* successfully done */
	memcpy(&gmemp_req->m_handle, &m_handle, sizeof(CUipcMemHandle));

	return CUDA_SUCCESS;

error_2:
	cuMemFree(m_devptr);
error_1:
	dlist_push_head(&gmemp_head->gmemp_free_list, &gmemp->chain);
	return rc;
}

/*
 * gpummgrHandleFreePreserved
 */
static CUresult
gpummgrHandleFreePreserved(GpuMemPreservedRequest *gmemp_req)
{
	GpuMemPreserved *gmemp = NULL;
	dlist_iter	iter;
	pg_crc32	crc;
	int			i;
	CUresult	rc, result = CUDA_SUCCESS;

	INIT_LEGACY_CRC32(crc);
	COMP_LEGACY_CRC32(crc, &gmemp_req->cuda_dindex, sizeof(cl_int));
	COMP_LEGACY_CRC32(crc, &gmemp_req->m_handle, sizeof(CUipcMemHandle));
	FIN_LEGACY_CRC32(crc);

	i = crc % GPUMEM_PRESERVED_HASH_NSLOTS;
	dlist_foreach(iter, &gmemp_head->gmemp_active_list[i])
	{
		GpuMemPreserved *temp = dlist_container(GpuMemPreserved,
												chain, iter.cur);
		if (temp->cuda_dindex == gmemp_req->cuda_dindex &&
			memcmp(&temp->m_handle, &gmemp_req->m_handle,
				   sizeof(CUipcMemHandle)) == 0)
		{
			gmemp = temp;
			break;
		}
	}
	if (!gmemp)
		return CUDA_ERROR_NOT_FOUND;

	rc = cuMemFree(gmemp->m_devptr);
	if (rc != CUDA_SUCCESS)
	{
		elog(WARNING, "failed on cuMemFree: %s", errorText(rc));
		result = rc;
	}
	elog(DEBUG1, "free: preserved memory at %p", (void *)gmemp->m_devptr);

	dlist_delete(&gmemp->chain);
	memset(gmemp, 0, sizeof(GpuMemPreserved));
	dlist_push_head(&gmemp_head->gmemp_free_list,
					&gmemp->chain);
	return result;
}

/*
 * gpummgrBgWorker(Begin|Dispatch|End)
 */
static void
gpummgrBgWorkerBegin(void)
{
	SpinLockAcquire(&gmemp_head->lock);
    gmemp_head->gmemp_keeper = MyLatch;
	SpinLockRelease(&gmemp_head->lock);
}

static bool
gpummgrBgWorkerDispatch(CUcontext *cuda_context_array)
{
	GpuMemPreservedRequest *gmemp_req;
	dlist_node *dnode;
	CUcontext	cuda_context;
	CUresult	rc;

	SpinLockAcquire(&gmemp_head->lock);
	if (dlist_is_empty(&gmemp_head->gmemp_req_pending_list))
	{
		SpinLockRelease(&gmemp_head->lock);
		return true;	/* gpummgr can go to sleep */
	}
	dnode = dlist_pop_head_node(&gmemp_head->gmemp_req_pending_list);
	gmemp_req = dlist_container(GpuMemPreservedRequest, chain, dnode);
	memset(&gmemp_req->chain, 0, sizeof(dlist_node));
	SpinLockRelease(&gmemp_head->lock);

	Assert(gmemp_req->cuda_dindex >= 0 &&
		   gmemp_req->cuda_dindex < numDevAttrs);
	cuda_context = cuda_context_array[gmemp_req->cuda_dindex];

	rc = cuCtxPushCurrent(cuda_context);
	if (rc != CUDA_SUCCESS)
		elog(WARNING, "failed on cuCtxPushCurrent: %s", errorText(rc));
	else
	{
		if (gmemp_req->bytesize > 0)
			rc = gpummgrHandleAllocPreserved(gmemp_req);
		else if (gmemp_req->bytesize == 0)
			rc = gpummgrHandleFreePreserved(gmemp_req);
		else
			rc = CUDA_ERROR_INVALID_VALUE;

		if (cuCtxPopCurrent(NULL) != CUDA_SUCCESS)
			elog(WARNING, "failed on cuCtxPopCurrent(NULL)");
	}
	gmemp_req->result = rc;
	SetLatch(gmemp_req->backend);

	return false;
}

static bool
gpummgrBgWorkerIdleTask(CUcontext *cuda_context_array)
{
	return true;
}

static void
gpummgrBgWorkerEnd(void)
{
	SpinLockAcquire(&gmemp_head->lock);
	gmemp_head->gmemp_keeper = NULL;
	SpinLockRelease(&gmemp_head->lock);
}

/*
 * gpummgrBgWorkerSigTerm
 */
static void
gpummgrBgWorkerSigTerm(SIGNAL_ARGS)
{
	int		saved_errno = errno;

	gpummgr_bgworker_got_signal = true;

	pg_memory_barrier();

	SetLatch(MyLatch);

	errno = saved_errno;
}

/*
 * gpummgrBgWorkerMain - main loop for device memory keeper
 */
void
gpummgrBgWorkerMain(Datum arg)
{
	CUdevice	cuda_device;
	CUcontext  *cuda_context_array;
	CUresult	rc;
	int			i;

	pqsignal(SIGTERM, gpummgrBgWorkerSigTerm);
	BackgroundWorkerUnblockSignals();

	/* avoid to use MPS */
	if (setenv("CUDA_MPS_PIPE_DIRECTORY", "/dev/null", 1) != 0)
		elog(ERROR, "failed on setenv: %m");
	/* init CUDA context */
	rc = cuInit(0);
	if (rc != CUDA_SUCCESS)
		elog(ERROR, "failed on cuInit: %s", errorText(rc));

	cuda_context_array = calloc(numDevAttrs, sizeof(CUcontext));
	if (!cuda_context_array)
		elog(ERROR, "out of memory");

	for (i=0; i < numDevAttrs; i++)
	{
		rc = cuDeviceGet(&cuda_device, devAttrs[i].DEV_ID);
		if (rc != CUDA_SUCCESS)
			elog(ERROR, "failed on cuDeviceGet: %s", errorText(rc));

		rc = cuCtxCreate(&cuda_context_array[i],
						 CU_CTX_SCHED_AUTO,
						 cuda_device);
		if (rc != CUDA_SUCCESS)
			elog(ERROR, "failed on cuCtxCreate: %s", errorText(rc));
	}
	/* initial setup */
	gpummgrBgWorkerBegin();
	gstoreFdwBgWorkerBegin();
	/*
	 * Event loop
	 */
	while (!gpummgr_bgworker_got_signal)
	{
		if (gpummgrBgWorkerDispatch(cuda_context_array) &
			gstoreFdwBgWorkerDispatch(cuda_context_array))
		{
			if (gpummgrBgWorkerIdleTask(cuda_context_array) &
				gstoreFdwBgWorkerIdleTask(cuda_context_array))
			{
				int		ev = WaitLatch(MyLatch,
									   WL_LATCH_SET |
									   WL_TIMEOUT |
									   WL_POSTMASTER_DEATH,
									   1000L,
									   PG_WAIT_EXTENSION);
				ResetLatch(MyLatch);
				if (ev & WL_POSTMASTER_DEATH)
					elog(FATAL, "unexpected Postmaster dead");
			}
		}
	}
	/* Exit */
	gpummgrBgWorkerEnd();
	gstoreFdwBgWorkerEnd();
}

/*
 * pgstrom_device_preserved_meminfo
 */
Datum
pgstrom_device_preserved_meminfo(PG_FUNCTION_ARGS)
{
	FuncCallContext *fncxt;
	Datum		values[5];
	bool		isnull[5];
	HeapTuple	tuple;
	GpuMemPreserved *gmemp, *lcopy;
	List	   *gmemp_list = NIL;
	char	   *temp;

	if (SRF_IS_FIRSTCALL())
	{
		TupleDesc		tupdesc;
		MemoryContext	oldcxt;
		dlist_iter		iter;
		int				i;

		fncxt = SRF_FIRSTCALL_INIT();
		oldcxt = MemoryContextSwitchTo(fncxt->multi_call_memory_ctx);

		tupdesc = CreateTemplateTupleDesc(5);
		TupleDescInitEntry(tupdesc, (AttrNumber) 1, "device_nr",
						   INT4OID, -1, 0);
		TupleDescInitEntry(tupdesc, (AttrNumber) 2, "handle",
						   BYTEAOID, -1, 0);
		TupleDescInitEntry(tupdesc, (AttrNumber) 3, "owner",
						   REGROLEOID, -1, 0);
		TupleDescInitEntry(tupdesc, (AttrNumber) 4, "length",
						   INT8OID, -1, 0);
		TupleDescInitEntry(tupdesc, (AttrNumber) 5, "ctime",
						   TIMESTAMPTZOID, -1, 0);
		fncxt->tuple_desc = BlessTupleDesc(tupdesc);

		/* collect current preserved GPU memory information */
		PG_TRY();
		{
			SpinLockAcquire(&gmemp_head->lock);
			for (i=0; i < GPUMEM_PRESERVED_HASH_NSLOTS; i++)
			{
				dlist_foreach(iter, &gmemp_head->gmemp_active_list[i])
				{
					gmemp = dlist_container(GpuMemPreserved, chain, iter.cur);
					lcopy = palloc(sizeof(GpuMemPreserved));
					memcpy(lcopy, gmemp, sizeof(GpuMemPreserved));

					gmemp_list = lappend(gmemp_list, lcopy);
				}
			}
		}
		PG_CATCH();
		{
			SpinLockRelease(&gmemp_head->lock);
			PG_RE_THROW();
		}
		PG_END_TRY();
		SpinLockRelease(&gmemp_head->lock);

		fncxt->user_fctx = gmemp_list;
		MemoryContextSwitchTo(oldcxt);
	}
	fncxt = SRF_PERCALL_SETUP();
	gmemp_list = (List *)fncxt->user_fctx;

	if (gmemp_list == NIL)
		SRF_RETURN_DONE(fncxt);
	gmemp = linitial(gmemp_list);
	fncxt->user_fctx = list_delete_first(gmemp_list);

	memset(isnull, 0, sizeof(isnull));
	Assert(gmemp->cuda_dindex >= 0 &&
		   gmemp->cuda_dindex < numDevAttrs);
	values[0] = Int32GetDatum(devAttrs[gmemp->cuda_dindex].DEV_ID);
	if (superuser() || has_privs_of_role(GetUserId(), gmemp->owner))
	{
		temp = palloc(sizeof(CUipcMemHandle) + VARHDRSZ);
		memcpy(temp + VARHDRSZ, &gmemp->m_handle, sizeof(CUipcMemHandle));
		SET_VARSIZE(temp, sizeof(CUipcMemHandle) + VARHDRSZ);
		values[1] = PointerGetDatum(temp);
	}
	else
	{
		isnull[1] = true;
		values[1] = 0;
	}
	values[2] = ObjectIdGetDatum(gmemp->owner);
	values[3] = Int64GetDatum(gmemp->bytesize);
	values[4] = TimestampTzGetDatum(gmemp->ctime);

	tuple = heap_form_tuple(fncxt->tuple_desc, values, isnull);
	SRF_RETURN_NEXT(fncxt, HeapTupleGetDatum(tuple));
}
PG_FUNCTION_INFO_V1(pgstrom_device_preserved_meminfo);

/*
 * pgstrom_startup_gpu_mmgr
 */
static void
pgstrom_startup_gpu_mmgr(void)
{
	size_t		required;
	bool		found;
	int			i;

	if (shmem_startup_next)
		(*shmem_startup_next)();

	/*
	 * GpuMemStatistics
	 */
	required = STROMALIGN(sizeof(GpuMemStatistics) * numDevAttrs);
	gm_stat_array = ShmemInitStruct("GPU Device Memory Statistics",
									required, &found);
	if (found)
		elog(ERROR, "Bug? GPU Device Memory Statistics exists");
	memset(gm_stat_array, 0, required);
	for (i=0; i < numDevAttrs; i++)
		gm_stat_array[i].total_size = devAttrs[i].DEV_TOTAL_MEMSZ;

	/*
	 * GpuMemPreservedHead
	 */
	required = STROMALIGN(offsetof(GpuMemPreservedHead,
							gmemp_array[num_preserved_gpu_memory_regions]));
	gmemp_head = ShmemInitStruct("GPU Device Memory for Multi-Processes",
								   required, &found);
	if (found)
		elog(ERROR, "Bug? GPU Device Memory for Multi-Processes exists");
	memset(gmemp_head, 0, required);
	SpinLockInit(&gmemp_head->lock);
	dlist_init(&gmemp_head->gmemp_req_pending_list);
	dlist_init(&gmemp_head->gmemp_req_free_list);
	for (i=0; i < lengthof(gmemp_head->gmemp_req_array); i++)
	{
		dlist_push_tail(&gmemp_head->gmemp_req_free_list,
						&gmemp_head->gmemp_req_array[i].chain);
	}
	dlist_init(&gmemp_head->gmemp_free_list);
	for (i=0; i < GPUMEM_PRESERVED_HASH_NSLOTS; i++)
		dlist_init(&gmemp_head->gmemp_active_list[i]);
	for (i=0; i < num_preserved_gpu_memory_regions; i++)
	{
		dlist_push_tail(&gmemp_head->gmemp_free_list,
						&gmemp_head->gmemp_array[i].chain);
	}
}

/*
 * pgstrom_init_gpu_mmgr
 */
void
pgstrom_init_gpu_mmgr(void)
{
	Size		segment_sz;
	Size		required;
	BackgroundWorker worker;

	/*
	 * segment size of the device memory in kB
	 */
	DefineCustomIntVariable("pg_strom.gpu_memory_segment_size",
							"default size of the GPU device memory segment",
							NULL,
							&gpu_memory_segment_size_kb,
							(pgstrom_chunk_size() * 8) >> 10,
							pgstrom_chunk_size() >> 10,
							GPUMEM_CHUNKSZ_MAX >> 10,
							PGC_POSTMASTER,
							GUC_NO_SHOW_ALL | GUC_NOT_IN_SAMPLE | GUC_UNIT_KB,
							NULL, NULL, NULL);
	segment_sz = (size_t)gpu_memory_segment_size_kb << 10;
	if (segment_sz % pgstrom_chunk_size() != 0)
		elog(ERROR, "pg_strom.gpu_memory_segment_size(%dkB) must be multiple number of pg_strom.chunk_size(%dkB)",
			 gpu_memory_segment_size_kb,
			 (int)(pgstrom_chunk_size() >> 10));
	gm_segment_sz = (size_t)gpu_memory_segment_size_kb << 10;

	/* pg_strom.max_nchunks_for_multi_processes */
	DefineCustomIntVariable("pg_strom.max_num_preserved_gpu_memory",
							"max number of preserved GPU device memory for multi-process sharing",
							NULL,
							&num_preserved_gpu_memory_regions,
							2048,
							100,
							INT_MAX,
							PGC_POSTMASTER,
							GUC_NO_SHOW_ALL | GUC_NOT_IN_SAMPLE,
							NULL, NULL, NULL);
	/*
	 * Background workers per device, to keep device memory for multi-process
	 */
	memset(&worker, 0, sizeof(BackgroundWorker));
	snprintf(worker.bgw_name, sizeof(worker.bgw_name),
			 "PG-Strom GPU memory keeper");
	worker.bgw_flags = BGWORKER_SHMEM_ACCESS;
	worker.bgw_start_time = BgWorkerStart_PostmasterStart;
	worker.bgw_restart_time = 1;
	snprintf(worker.bgw_library_name, BGW_MAXLEN, "pg_strom");
	snprintf(worker.bgw_function_name, BGW_MAXLEN, "gpummgrBgWorkerMain");
	worker.bgw_main_arg = 0;
	RegisterBackgroundWorker(&worker);

	/*
	 * request for the static shared memory
	 */
	required = STROMALIGN(sizeof(GpuMemStatistics) * numDevAttrs) +
		STROMALIGN(offsetof(GpuMemPreservedHead,
							gmemp_array[num_preserved_gpu_memory_regions]));
	RequestAddinShmemSpace(required);
	shmem_startup_next = shmem_startup_hook;
	shmem_startup_hook = pgstrom_startup_gpu_mmgr;
}

/* ----------------------------------------------------------------
 *
 * APIs for SSD-to-GPU Direct DMA
 *
 * ---------------------------------------------------------------- */

#ifndef WITH_CUFILE
/*
 * gpuMemCopyFromSSDWaitRaw
 */
static void
gpuMemCopyFromSSDWaitRaw(GpuContext *gcontext, unsigned long dma_task_id)
{
	StromCmd__MemCopyWait cmd;

	memset(&cmd, 0, sizeof(StromCmd__MemCopyWait));
	cmd.dma_task_id = dma_task_id;
retry:
	if (nvme_strom_ioctl(STROM_IOCTL__MEMCPY_WAIT, &cmd) != 0)
	{
		if (errno != EINTR)
			werror("failed on nvme_strom_ioctl(STROM_IOCTL__MEMCPY_WAIT): %m");
		if (pg_atomic_read_u32(&gcontext->terminate_workers) != 0)
			werror("termination of GpuContext worker");
		goto retry;
	}
}
#endif	/* !WITH_CUFILE */

#define CUFILE_IO_UNITSZ		(2UL << 20)		/* 2MB */

/*
 * __gpuMemCopyFromSSD_Block - for KDS_FORMAT_BLOCK
 */
static void
__gpuMemCopyFromSSD_Block(GpuContext *gcontext,
						  GpuMemSegment *gm_seg,
						  CUdeviceptr m_kds,
						  pgstrom_data_store *pds)
{
<<<<<<< HEAD
	StromCmd__MemCopySsdToGpuBlocks cmd __attribute__((unused));
=======
	StromCmd__MemCopySsdToGpuRaw cmd;
>>>>>>> 9d12617e
	size_t			offset = m_kds - gm_seg->m_segment;
	size_t			length;
	cl_uint			nr_loaded;
	BlockNumber	   *block_nums;
	void		   *async_io_state __attribute__((unused)) = NULL;
	CUresult		rc;

	Assert(pds->kds.format == KDS_FORMAT_BLOCK);
	/* nothing special if all the blocks are already loaded */
	if (pds->nblocks_uncached == 0)
	{
		rc = cuMemcpyHtoDAsync(m_kds,
							   &pds->kds,
							   pds->kds.length,
							   CU_STREAM_PER_THREAD);
		if (rc != CUDA_SUCCESS)
			werror("failed on cuMemcpyHtoDAsync: %s", errorText(rc));
		return;
	}
	Assert(pds->nblocks_uncached <= pds->kds.nitems);
	nr_loaded = pds->kds.nitems - pds->nblocks_uncached;
	length = ((char *)KERN_DATA_STORE_BLOCK_PGPAGE(&pds->kds, nr_loaded) -
			  (char *)(&pds->kds));
	offset += length;
	/* userspace pointers */
	block_nums = (BlockNumber *)KERN_DATA_STORE_BODY(&pds->kds) + nr_loaded;
<<<<<<< HEAD
#ifdef WITH_CUFILE
	Assert(gm_seg->iomap_handle == 0);
	{
		BlockNumber	blkno_base = block_nums[pds->nblocks_uncached-1];
		BlockNumber	blkno_curr = blkno_base;
		ssize_t		sz;
		off_t		fpos;
		cl_int		i;
		void	   *temp;

		for (i=pds->nblocks_uncached-1; i >= 0; i--, blkno_curr++)
		{
			if (blkno_curr != block_nums[i] ||
				(blkno_curr - blkno_base) >= CUFILE_IO_UNITSZ / BLCKSZ)
			{
				sz = (blkno_curr - blkno_base) * BLCKSZ;
				fpos = (blkno_base % RELSEG_SIZE) * BLCKSZ;
				temp = __cuFileReadAsync(pds->filedesc.fhandle,
										 gm_seg->m_segment,
										 sz, fpos, offset,
										 async_io_state);
				if (!temp)
				{
					__cuFileReadWait(async_io_state);
					werror("failed on __cuFileReadAsync");
				}
				async_io_state = temp;
				offset += sz;
				blkno_base = blkno_curr = block_nums[i];
			}
		}
		sz = (blkno_curr - blkno_base) * BLCKSZ;
		fpos = (blkno_base % RELSEG_SIZE) * BLCKSZ;
		temp = __cuFileReadAsync(pds->filedesc.fhandle,
								 gm_seg->m_segment,
								 sz, fpos, offset,
								 async_io_state);
		if (!temp)
		{
			__cuFileReadWait(async_io_state);
			werror("failed on __cuFileReadAsync");
		}
		async_io_state = temp;
		offset += sz;
	}
#else
	/* setup ioctl(2) command */
	memset(&cmd, 0, sizeof(StromCmd__MemCopySsdToGpuBlocks));
	cmd.handle		= gm_seg->iomap_handle;
	cmd.offset		= offset;
	cmd.file_desc	= pds->filedesc.rawfd;
	cmd.nr_chunks	= pds->nblocks_uncached;
	cmd.chunk_sz	= BLCKSZ;
	cmd.relseg_sz	= RELSEG_SIZE;
	cmd.chunk_ids	= block_nums;

	/* (1) kick SSD2GPU P2P DMA */
	if (nvme_strom_ioctl(STROM_IOCTL__MEMCPY_SSD2GPU_BLOCKS, &cmd) != 0)
		werror("failed on STROM_IOCTL__MEMCPY_SSD2GPU_BLOCKS: %m");
#endif
=======

	/* (1) kick SSD2GPU P2P DMA, if any */
	if (pds->iovec)
	{
		strom_io_vector *iovec = pds->iovec;

		memset(&cmd, 0, sizeof(StromCmd__MemCopySsdToGpuRaw));
		cmd.handle      = gm_seg->iomap_handle;
		cmd.offset      = offset;
		cmd.file_desc   = pds->filedesc;
		cmd.nr_chunks   = iovec->nr_chunks;
		cmd.page_sz     = PAGE_SIZE;
		cmd.io_chunks   = iovec->ioc;
		if (nvme_strom_ioctl(STROM_IOCTL__MEMCPY_SSD2GPU_RAW, &cmd) != 0)
			werror("failed on STROM_IOCTL__MEMCPY_SSD2GPU_RAW");
	}
>>>>>>> 9d12617e
	/* (2) kick RAM2GPU DMA (earlier half) */
	rc = cuMemcpyHtoDAsync(m_kds,
						   &pds->kds,
						   length,
						   CU_STREAM_PER_THREAD);
#ifdef WITH_CUFILE
	__cuFileReadWait(async_io_state);
#else
	gpuMemCopyFromSSDWaitRaw(gcontext, cmd.dma_task_id);
#endif
	if (rc != CUDA_SUCCESS)
		werror("failed on cuMemcpyHtoDAsync: %s", errorText(rc));
}

/*
 * __gpuMemCopyFromSSD_Arrow - for KDS_FORMAT_ARROW
 */
static void
__gpuMemCopyFromSSD_Arrow(GpuContext *gcontext,
						  GpuMemSegment *gm_seg,
						  CUdeviceptr m_kds,
						  pgstrom_data_store *pds)
{
	size_t		head_sz;
	CUresult	rc;

	Assert(pds->kds.format == KDS_FORMAT_ARROW);

	/* (1) RAM2GPU DMA (header portion) */
	head_sz = KERN_DATA_STORE_HEAD_LENGTH(&pds->kds);
	rc = cuMemcpyHtoDAsync(m_kds,
						   &pds->kds,
						   head_sz,
						   CU_STREAM_PER_THREAD);
	if (rc != CUDA_SUCCESS)
		werror("failed on cuMemcpyHtoDAsync: %s", errorText(rc));
	
	/* (2) SSD2GPU P2P DMA */
	if (pds->iovec)
	{
#ifdef WITH_CUFILE
		strom_io_vector *iovec = pds->iovec;
		void	   *async_io_state = NULL;
		cl_uint		i;

		for (i=0; i < iovec->nr_chunks; i++)
		{
			strom_io_chunk *io_chunk = &iovec->ioc[i];
			off_t		moffset = io_chunk->m_offset;
			off_t		foffset = io_chunk->fchunk_id * PAGE_SIZE;
			size_t		length = io_chunk->nr_pages * PAGE_SIZE;
			ssize_t		sz, nbytes = 0;
			void	   *temp;

			while (nbytes < length)
			{
				sz = Min(length - nbytes, CUFILE_IO_UNITSZ);
				temp = __cuFileReadAsync(pds->filedesc.fhandle,
										 m_kds, sz,
										 foffset + nbytes,
										 moffset + nbytes,
										 async_io_state);
				if (!temp)
				{
					__cuFileReadWait(async_io_state);
					werror("failed on __cuFileReadAsync");
				}
				async_io_state = temp;
				nbytes += sz;
			}
		}
		__cuFileReadWait(async_io_state);
#else
		StromCmd__MemCopySsdToGpuRaw cmd;
		strom_io_vector	   *iovec = pds->iovec;

		memset(&cmd, 0, sizeof(StromCmd__MemCopySsdToGpuRaw));
		cmd.handle    = gm_seg->iomap_handle;
		cmd.offset    = m_kds - gm_seg->m_segment;
		cmd.file_desc = pds->filedesc.rawfd;
		cmd.nr_chunks = iovec->nr_chunks;
		cmd.page_sz   = PAGE_SIZE;
		cmd.io_chunks = iovec->ioc;

		if (nvme_strom_ioctl(STROM_IOCTL__MEMCPY_SSD2GPU_RAW, &cmd) != 0)
			werror("failed on STROM_IOCTL__MEMCPY_SSD2GPU_RAW: %m");
		gpuMemCopyFromSSDWaitRaw(gcontext, cmd.dma_task_id);
#endif
	}
}

/*
 * gpuMemCopyFromSSD - kick SSD-to-GPU Direct DMA, then wait for completion
 */
void
gpuMemCopyFromSSD(CUdeviceptr m_kds, pgstrom_data_store *pds)
{
	GpuContext	   *gcontext = GpuWorkerCurrentContext;
	GpuMemSegment  *gm_seg;

	/* ensure the @m_kds is exactly i/o mapped buffer */
	Assert(gcontext != NULL);
	gm_seg = lookupGpuMem(gcontext, m_kds);
	if (!gm_seg || gm_seg->gm_kind != GpuMemKind__IOMapMemory)
		werror("nvme-strom: invalid device pointer");
#ifdef WITH_CUFILE
	Assert(gm_seg->iomap_handle == 0UL);
#else
	Assert(gm_seg->iomap_handle != 0UL);
#endif
	Assert(m_kds >= gm_seg->m_segment &&
		   m_kds + pds->kds.length <= gm_seg->m_segment + gm_segment_sz);
	switch (pds->kds.format)
	{
		case KDS_FORMAT_BLOCK:
			__gpuMemCopyFromSSD_Block(gcontext, gm_seg, m_kds, pds);
			break;
		case KDS_FORMAT_ARROW:
			__gpuMemCopyFromSSD_Arrow(gcontext, gm_seg, m_kds, pds);
			break;
		default:
			werror("nvme-strom: unsupported KDS format: %d",
				   pds->kds.format);
			break;
	}
}<|MERGE_RESOLUTION|>--- conflicted
+++ resolved
@@ -1632,11 +1632,7 @@
 						  CUdeviceptr m_kds,
 						  pgstrom_data_store *pds)
 {
-<<<<<<< HEAD
-	StromCmd__MemCopySsdToGpuBlocks cmd __attribute__((unused));
-=======
-	StromCmd__MemCopySsdToGpuRaw cmd;
->>>>>>> 9d12617e
+	StromCmd__MemCopySsdToGpuRaw cmd __attribute__((unused));
 	size_t			offset = m_kds - gm_seg->m_segment;
 	size_t			length;
 	cl_uint			nr_loaded;
@@ -1663,10 +1659,13 @@
 	offset += length;
 	/* userspace pointers */
 	block_nums = (BlockNumber *)KERN_DATA_STORE_BODY(&pds->kds) + nr_loaded;
-<<<<<<< HEAD
+
+	/* (1) kick SSD2GPU P2P DMA, if any */
+	if (pds->iovec)
+	{
+		strom_io_vector *iovec = pds->iovec;
 #ifdef WITH_CUFILE
-	Assert(gm_seg->iomap_handle == 0);
-	{
+		Assert(gm_seg->iomap_handle == 0);
 		BlockNumber	blkno_base = block_nums[pds->nblocks_uncached-1];
 		BlockNumber	blkno_curr = blkno_base;
 		ssize_t		sz;
@@ -1708,29 +1707,9 @@
 		}
 		async_io_state = temp;
 		offset += sz;
-	}
 #else
-	/* setup ioctl(2) command */
-	memset(&cmd, 0, sizeof(StromCmd__MemCopySsdToGpuBlocks));
-	cmd.handle		= gm_seg->iomap_handle;
-	cmd.offset		= offset;
-	cmd.file_desc	= pds->filedesc.rawfd;
-	cmd.nr_chunks	= pds->nblocks_uncached;
-	cmd.chunk_sz	= BLCKSZ;
-	cmd.relseg_sz	= RELSEG_SIZE;
-	cmd.chunk_ids	= block_nums;
-
-	/* (1) kick SSD2GPU P2P DMA */
-	if (nvme_strom_ioctl(STROM_IOCTL__MEMCPY_SSD2GPU_BLOCKS, &cmd) != 0)
-		werror("failed on STROM_IOCTL__MEMCPY_SSD2GPU_BLOCKS: %m");
-#endif
-=======
-
-	/* (1) kick SSD2GPU P2P DMA, if any */
-	if (pds->iovec)
-	{
-		strom_io_vector *iovec = pds->iovec;
-
+		Assert(gm_seg->iomap_handle != 0);
+		/* setup ioctl(2) command */
 		memset(&cmd, 0, sizeof(StromCmd__MemCopySsdToGpuRaw));
 		cmd.handle      = gm_seg->iomap_handle;
 		cmd.offset      = offset;
@@ -1740,8 +1719,8 @@
 		cmd.io_chunks   = iovec->ioc;
 		if (nvme_strom_ioctl(STROM_IOCTL__MEMCPY_SSD2GPU_RAW, &cmd) != 0)
 			werror("failed on STROM_IOCTL__MEMCPY_SSD2GPU_RAW");
-	}
->>>>>>> 9d12617e
+#endif
+	}
 	/* (2) kick RAM2GPU DMA (earlier half) */
 	rc = cuMemcpyHtoDAsync(m_kds,
 						   &pds->kds,
