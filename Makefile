# Makefile of pg_strom
EXTENSION = pg_strom
DATA = src/pg_strom--1.0.sql

# Source file of CPU portion
STROM_OBJS = main.o codegen.o grafter.o datastore.o \
		cuda_control.o cuda_program.o cuda_mmgr.o \
		gpuscan.o #gpuhashjoin.o gpupreagg.o

# Source file of GPU portion
CUDA_OBJS = cuda_common.o \
	cuda_gpuscan.o \
	cuda_gpupreagg.o \
	cuda_hashjoin.o \
	cuda_gpusort.o \
	cuda_mathlib.o \
	cuda_textlib.o \
	cuda_timelib.o \
	cuda_numeric.o
CUDA_SOURCES = $(addprefix src/,$(CUDA_OBJS:.o=.c))
<<<<<<< HEAD

# Header and Libraries of CUDA
IPATH_LIST := /usr/local/cuda/include
LPATH_LIST := /usr/local/cuda/lib64 /usr/local/cuda/lib

IPATH := $(shell for x in $(IPATH_LIST);	\
           do test -e "$$x/cuda.h" && (echo -I $$x; break); done)
LPATH := $(shell for x in $(LPATH_LIST);	\
           do test -e "$$x/libnvrtc.so" && (echo -L $$x; break); done)
=======

# Header and Libraries of CUDA
CUDA_PATH_LIST := /usr/local/cuda /usr/local/cuda-*
CUDA_PATH := $(shell for x in $(CUDA_PATH_LIST);	\
			   do test -e "$$x/include/cuda.h" && echo $$x; done | head -1)
IPATH := $(CUDA_PATH)/include
LPATH := $(CUDA_PATH)/lib64
>>>>>>> 571f824e

# Module definition
MODULE_big = pg_strom
OBJS =  $(addprefix src/,$(STROM_OBJS)) $(addprefix src/,$(CUDA_OBJS))

# Regression test options
REGRESS = --schedule=test/parallel_schedule
ifndef PGSQL_BUILD_DIR 
	REGRESS_OPTS = --inputdir=test
else
	RET := $(shell ln -sn $(CURDIR) $(PGSQL_BUILD_DIR)/contrib/pg_strom)
	REGRESS_OPTS = --inputdir=test \
               --top-builddir=$(PGSQL_BUILD_DIR) \
               --extra-install=contrib/pg_strom \
               --temp-install=tmp_check
	ifndef CPUTEST 
		REGRESS_OPTS += --temp-config=test/enable.conf
	else
		REGRESS_OPTS += --temp-config=test/disable.conf
	endif
endif

PG_CONFIG = pg_config
PGSTROM_DEBUG := $(shell $(PG_CONFIG) --configure | \
	grep -q "'--enable-debug'" && \
	echo "-Wall -DPGSTROM_DEBUG=1 -O0")
<<<<<<< HEAD
PG_CPPFLAGS := $(PGSTROM_DEBUG) $(IPATH)
SHLIB_LINK := $(LPATH) -lcuda -lnvrtc
=======
PG_CPPFLAGS := $(PGSTROM_DEBUG) -I $(IPATH)
SHLIB_LINK := -L $(LPATH) -lnvrtc -lcuda

>>>>>>> 571f824e
EXTRA_CLEAN := $(CUDA_SOURCES)

PGXS := $(shell $(PG_CONFIG) --pgxs)
include $(PGXS)

$(CUDA_SOURCES): $(CUDA_SOURCES:.c=.h)
	@(echo "const char *pgstrom_$(@:src/%.c=%)_code ="; \
	  sed -e 's/\\/\\\\/g' -e 's/\t/\\t/g' -e 's/"/\\"/g' \
	      -e 's/^/  "/g' -e 's/$$/\\n"/g' < $*.h; \
	  echo ";") > $@<|MERGE_RESOLUTION|>--- conflicted
+++ resolved
@@ -18,17 +18,6 @@
 	cuda_timelib.o \
 	cuda_numeric.o
 CUDA_SOURCES = $(addprefix src/,$(CUDA_OBJS:.o=.c))
-<<<<<<< HEAD
-
-# Header and Libraries of CUDA
-IPATH_LIST := /usr/local/cuda/include
-LPATH_LIST := /usr/local/cuda/lib64 /usr/local/cuda/lib
-
-IPATH := $(shell for x in $(IPATH_LIST);	\
-           do test -e "$$x/cuda.h" && (echo -I $$x; break); done)
-LPATH := $(shell for x in $(LPATH_LIST);	\
-           do test -e "$$x/libnvrtc.so" && (echo -L $$x; break); done)
-=======
 
 # Header and Libraries of CUDA
 CUDA_PATH_LIST := /usr/local/cuda /usr/local/cuda-*
@@ -36,7 +25,6 @@
 			   do test -e "$$x/include/cuda.h" && echo $$x; done | head -1)
 IPATH := $(CUDA_PATH)/include
 LPATH := $(CUDA_PATH)/lib64
->>>>>>> 571f824e
 
 # Module definition
 MODULE_big = pg_strom
@@ -63,14 +51,9 @@
 PGSTROM_DEBUG := $(shell $(PG_CONFIG) --configure | \
 	grep -q "'--enable-debug'" && \
 	echo "-Wall -DPGSTROM_DEBUG=1 -O0")
-<<<<<<< HEAD
-PG_CPPFLAGS := $(PGSTROM_DEBUG) $(IPATH)
-SHLIB_LINK := $(LPATH) -lcuda -lnvrtc
-=======
 PG_CPPFLAGS := $(PGSTROM_DEBUG) -I $(IPATH)
 SHLIB_LINK := -L $(LPATH) -lnvrtc -lcuda
 
->>>>>>> 571f824e
 EXTRA_CLEAN := $(CUDA_SOURCES)
 
 PGXS := $(shell $(PG_CONFIG) --pgxs)
